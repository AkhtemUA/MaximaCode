include $(top_srcdir)/common.mk

if WIN32
bin_SCRIPTS = maxima maxima-command.ico maxima.bat set_lang.vbs
else
bin_SCRIPTS = maxima rmaxima
endif

## In instsrcdir, we install the lisp source files in src/ (including
## the numerical subdirectories).
## TODO: Should we also be installing the .system and .asd files here?
real_lisp_sources := $(shell echo *.lisp numerical/*.lisp numerical/slatec/*.lisp)
nobase_dist_instsrc_DATA = $(real_lisp_sources)
EXTRA_DIST = \
  maxima.asd maxima.system \
  numerical/slatec/fortran \
  maxima-build.lisp maxima-command.ico set_lang.vbs \
  lisp \
  sharefiles.mk sys-proclaim.lisp

## If we can, we use Automake's blah_SCRIPTS targets to install
## stuff. When doing this, we have to populate EXTRA_SCRIPTS, so we
## use += and initialise here.
EXTRA_SCRIPTS =

## A debugging tool. If you're trying to understand the value of the
## variable $(foo) when make runs, call "make echo_foo" and it will be
## printed.
echo_%:
	@echo "$(subst echo_,,$@)=$($(subst echo_,,$@))"
	@echo "origin $(subst echo_,,$@) returns $(origin $(subst echo_,,$@))"

## Create the list of files that will be installed from share. The
## make_share_list script outputs to a temporary file and only
## overwrites sharefiles.mk if there is a change. As such,
## share/Makefile is only updated (and share rebuilt) when something
## changes.
##
## TODO: Why is this in src/ not in share/ ?
.PHONY: sharefiles.mk
sharefiles.mk:
	../admin/make_share_list

## "all" depends on sharefiles.mk and whatever files we choose to
## build. These are listed in BUILT_FILES, which is populated in the
## implementation-dependent sections below.
BUILT_FILES =
all-local: sharefiles.mk $(BUILT_FILES)

## The "clean" rule always just deletes some files and they are
## specified in the conditional sections by adding
## implementation-specific targets to the list CLEAN_TARGETS.
CLEAN_TARGETS =
clean-local: $(CLEAN_TARGETS)

## Tell make clean to delete all the <foo>-depends.mk files.
DEPENDS_FILES = \
  clisp-depends.mk cmucl-depends.mk scl-depends.mk acl-depends.mk \
  sbcl-depends.mk gcl-depends.mk openmcl-depends.mk ecl-depends.mk
CLEANFILES = $(DEPENDS_FILES) sys-proclaim.lisp

## Similarly, we do something hacky with the install rule. Most of the
## time, we can actually use Automake's tools for this, but for the
## crazy "install another copy of the implementation" approach that we
## use with SCL and CLISP, we need to do it by hand.
WEIRD_INSTALL_TARGETS =
WEIRD_UNINSTALL_TARGETS =
install-exec-local: $(WEIRD_INSTALL_TARGETS)
uninstall-hook: $(WEIRD_UNINSTALL_TARGETS)

## A rule to build binary directories of the form binary-<lispname>
## and subdirectories ./numerical and ./numerical/slatec
binary_subdirs = / /numerical /numerical/slatec
bd_%:
	$(MKDIR_P) $(addprefix $(subst bd_,binary-,$@),$(binary_subdirs))

## Some hunks of lisp that get used by more than one implementation
LOADDEFSYSTEM = (load "$(top_srcdir)/lisp-utils/defsystem.lisp")
LOADMAKEDEPENDS = (load "$(top_srcdir)/lisp-utils/make-depends.lisp")
DS_OOS = funcall (intern (symbol-name :operate-on-system) :mk) "maxima"
DEFSYSTEMCOMPILE = ($(DS_OOS) :compile :verbose t)
DEFSYSTEMLOAD = ($(DS_OOS) :load :verbose t)
DEFSYSTEMTESTLOAD = ($(DS_OOS) :load :verbose t :test t)

## A function that takes: $(1) = the target name or names (either a
## string or a list of strings); $(2) = <foo>-depends.mk; $(3) = any
## postscript that should be added in the progn. It outputs lisp code
## that, when run, should create the dependency Makefile fragments.
MAKE_DEPENDS = '(progn $(LOADDEFSYSTEM) $(LOADMAKEDEPENDS) (funcall (intern "CREATE-DEPENDENCY-FILE" :mk) $(1) "$(2)") $(3))'

## CLISP #######################################################################
if CLISP

EXTRA_SCRIPTS += $(CLISP_MAXIMA)

if CLISP_EXEC
CLISP_MAXIMA = binary-clisp/maxima$(EXEEXT)
clisplib_SCRIPTS = $(CLISP_MAXIMA)
clispexeflag = :EXECUTABLE t
else
CLISP_MAXIMA = binary-clisp/maxima.mem
clisplib_DATA = $(CLISP_MAXIMA)
clispexeflag =
## Rather crazily, we install an extra copy of clisp. Maybe there's a
## more sensible approach than this?!
WEIRD_INSTALL_TARGETS += install-clisp-copy
WEIRD_UNINSTALL_TARGETS += uninstall-clisp-copy
install-clisp-copy:
	$(mkinstalldirs) $(clisplibdir)
	$(INSTALL_PROGRAM) @CLISP_RUNTIME_PATH@ "$(clisplibdir)/@CLISP_RUNTIME@"
uninstall-clisp-copy:
	rm -f "$(clisplibdir)/@CLISP_RUNTIME@"
endif

EXECUTECLISP = $(CLISP_NAME) -norc -q -x
clisplibdir = $(verpkglibdir)/binary-clisp

BUILT_FILES += $(CLISP_MAXIMA)
CLEAN_TARGETS += clean-clisp

clisp: $(CLISP_MAXIMA)

$(CLISP_MAXIMA):
	make bd_clisp
	$(EXECUTECLISP) '(progn $(LOADDEFSYSTEM) $(DEFSYSTEMCOMPILE))' && \
	$(EXECUTECLISP) '(progn $(LOADDEFSYSTEM) $(DEFSYSTEMLOAD) (ext:saveinitmem "$@" :init-function (function cl-user::run) $(clispexeflag)))'

clean-clisp:
	rm -rf binary-clisp

clisp-depends.mk: maxima.system
	$(EXECUTECLISP) $(call MAKE_DEPENDS,"$(CLISP_MAXIMA)",clisp-depends.mk)

-include clisp-depends.mk
endif CLISP

## CMUCL #######################################################################
if CMUCL

EXTRA_SCRIPTS += $(CMU_MAXIMA) lisp

if CMUCL_EXEC
CMU_MAXIMA = binary-cmucl/maxima
cmucllib_SCRIPTS = $(CMU_MAXIMA)
cmuflag = :executable t :init-function '\''cl-user::run
else
CMU_MAXIMA = binary-cmucl/maxima.core
cmucllib_SCRIPTS = lisp
cmucllib_DATA = $(CMU_MAXIMA)
cmuflag =
endif

# Newer versions of CMUCL have an INTL package that is compatible with
# maxima's.  We just bind intl::*default-domain* here so that when we
# compile the files, we will get appropriate translations.  (Otherwise
# we have to put (intl:textdomain "maxima") in each Lisp file.
INITINTL = (when (find-package "INTL") (set (find-symbol "*DEFAULT-DOMAIN*" "INTL") "maxima"))
CMU_COMPILE = echo '(progn $(INITINTL) $(LOADDEFSYSTEM) $(DEFSYSTEMCOMPILE))' | $(EXECUTECMUCL)
CMU_WRITE = echo '(progn $(LOADDEFSYSTEM) $(DEFSYSTEMLOAD) (ext:save-lisp "$(CMU_MAXIMA)") $(cmuflag))' | $(EXECUTECMUCL)
CMU_BUILD = ($(CMU_COMPILE)) && ($(CMU_WRITE))
EXECUTECMUCL = $(CMUCL_NAME) -noinit -batch

cmucllibdir = $(verpkglibdir)/binary-cmucl
BUILT_FILES += $(CMU_MAXIMA)
CLEAN_TARGETS += clean-cmucl

cmucl: $(CMU_MAXIMA)

$(CMU_MAXIMA):
	make bd_cmucl
	$(CMU_BUILD)

clean-cmucl:
	rm -rf binary-cmucl

cmucl-depends.mk: maxima.system
	echo $(call MAKE_DEPENDS,"$(CMU_MAXIMA)",cmucl-depends.mk) | $(EXECUTECMUCL)

-include cmucl-depends.mk
endif

## SCL #########################################################################
if SCL

scllibdir = $(verpkglibdir)/binary-scl

EXECUTESCL = $(SCL_NAME) -noinit -batch
BUILT_FILES += binary-scl/maxima.core
CLEAN_TARGETS += clean-scl
scllib_DATA = binary-scl/maxima.core

scl: binary-scl/maxima.core

binary-scl/maxima.core:
	make bd_scl
	(echo '(progn $(LOADDEFSYSTEM) $(DEFSYSTEMCOMPILE))' | $(EXECUTESCL)) && \
	(echo '(progn $(LOADDEFSYSTEM) $(DEFSYSTEMLOAD) (ext:save-lisp "binary-scl/maxima.core"))' | $(EXECUTESCL))

## Just like with clisp, we install an extra copy of SCL. No, I don't
## understand either. Also, I just read the SCL license agreement. Is
## the user even allowed to do this?!
WEIRD_INSTALL_TARGETS += install-scl-copy
WEIRD_UNINSTALL_TARGETS += uninstall-scl-copy
install-scl-copy:
	$(mkinstalldirs) $(scllibdir)
	$(INSTALL_PROGRAM) @SCL_RUNTIME_PATH@ "$(scllibdir)/@SCL_RUNTIME@"
uninstall-scl-copy:
	rm -f "$(scllibdir)/@SCL_RUNTIME@"

clean-scl:
	rm -rf binary-scl

scl-depends.mk: maxima.system
	echo $(call MAKE_DEPENDS,"binary-scl/maxima.core",scl-depends.mk) | $(EXECUTESCL)

-include scl-depends.mk

endif

## ACL #########################################################################
if ACL

acllibdir = $(verpkglibdir)/binary-acl

EXECUTEACL = $(ACL_NAME) -batch
BUILT_FILES += binary-acl/maxima.dxl
CLEAN_TARGETS += clean-acl

acllib_DATA = binary-acl/maxima.dxl

acl: binary-acl/maxima.dxl

binary-acl/maxima.dxl:
	make bd_acl
	(echo '(progn $(LOADDEFSYSTEM) $(DEFSYSTEMCOMPILE))' | $(EXECUTEACL)) && \
	(echo '(progn $(LOADDEFSYSTEM) $(DEFSYSTEMLOAD) (excl:dumplisp :name "binary-acl/maxima.dxl"))' | $(EXECUTEACL))

clean-acl:
	rm -rf binary-acl

acl-depends.mk: maxima.system
	echo $(call MAKE_DEPENDS,"binary-acl/maxima.dxl",acl-depends.mk) | $(EXECUTEACL)

-include acl-depends.mk
endif

## SBCL ########################################################################
if SBCL

sbcllibdir = $(verpkglibdir)/binary-sbcl

EXTRA_SCRIPTS += $(SBCL_MAXIMA)

if SBCL_EXEC
SBCL_MAXIMA = binary-sbcl/maxima$(EXEEXT)
sbcllib_SCRIPTS = $(SBCL_MAXIMA)
sb_slad = (sb-ext:save-lisp-and-die "$@" :executable t)
else
SBCL_MAXIMA = binary-sbcl/maxima.core
sbcllib_DATA = $(SBCL_MAXIMA)
sb_slad = (sb-ext:save-lisp-and-die "$@")
endif

EXECUTESBCL = "$(SBCL_NAME)" --noinform --noprint --eval
BUILT_FILES += $(SBCL_MAXIMA)
CLEAN_TARGETS += clean-sbcl

COMPILE_SBCL = $(EXECUTESBCL) '(progn $(LOADDEFSYSTEM) $(DEFSYSTEMCOMPILE) (sb-ext:quit))'
WRITE_SBCL = $(EXECUTESBCL) '(progn $(LOADDEFSYSTEM) $(DEFSYSTEMLOAD) $(sb_slad) (sb-ext:quit))'
BUILD_SBCL = $(COMPILE_SBCL) && $(WRITE_SBCL)

sbcl: $(SBCL_MAXIMA)

$(SBCL_MAXIMA):
	make bd_sbcl
	$(BUILD_SBCL)

clean-sbcl:
	rm -rf binary-sbcl numerical/binary-sbcl numerical/slatec/binary-sbcl

sbcl-depends.mk: maxima.system
	$(EXECUTESBCL) $(call MAKE_DEPENDS,"$(SBCL_MAXIMA)",sbcl-depends.mk,(sb-ext:quit))

-include sbcl-depends.mk

endif

## GCL #########################################################################
if GCL

gcllibdir = $(verpkglibdir)/binary-gcl

EXTRA_SCRIPTS += binary-gcl/maxima
gcllib_SCRIPTS = binary-gcl/maxima

EXECUTEGCL = $(GCL_NAME) -batch -eval
BUILT_FILES += binary-gcl/maxima
CLEAN_TARGETS += clean-gcl

if SYS_PROCLAIM
sys_proc_dependency = sys-proclaim.lisp
gcl_depends_targets = (list "binary-gcl/maxima" "sys-proclaim.lisp")

## This ensures that, when gcl-depends.mk is rebuilt, it gets done in
## an environment with WITH_SYS_PROCLAIM defined and true.
export WITH_SYS_PROCLAIM = true

sys-proclaim.lisp:
	rm -rf binary-gcl
	touch sys-proclaim.lisp
	make bd_gcl
	$(EXECUTEGCL) '(progn (load "generate-sys-proclaim.lisp"))'
	rm -rf binary-gcl
else !SYS_PROCLAIM
sys_proc_dependency =
gcl_depends_targets = "binary-gcl/maxima"
endif

gcl: binary-gcl/maxima

binary-gcl/maxima: $(sys_proc_dependency)
	make bd_gcl
if GCL_ALT_LINK
	$(EXECUTEGCL) '(progn $(LOADDEFSYSTEM) $(DEFSYSTEMCOMPILE))' && \
	$(EXECUTEGCL) '(let ((com (quote (progn (defvar compiler::*gazonk-prefix* "gazonk") (defun compiler::gazonk-name (&aux tem)(dotimes (i 1000) (unless (probe-file (setq tem (merge-pathnames (format nil "~d~d.lsp" compiler::*gazonk-prefix* i))))(return-from compiler::gazonk-name (pathname tem))))(error "1000 gazonk names used already!"))(let ((compiler::*gazonk-prefix* "maxima_gazonk")(compiler::*keep-gaz* t))$(LOADDEFSYSTEM)$(DEFSYSTEMLOAD))))))(let ((si::*collect-binary-modules* t))(eval com)(let ((compiler::*default-system-p* t))(dolist (l (directory "maxima_gazonk*.lsp")) (compile-file l) (delete-file l)))(compiler::link si::*binary-modules* "binary-gcl/maxima" (format nil "~S" com) "" nil)(dolist (l (directory "maxima_gazonk*.lsp")) (delete-file l))))'
else
	$(EXECUTEGCL) '(progn $(LOADDEFSYSTEM) $(DEFSYSTEMCOMPILE))' && \
	$(EXECUTEGCL) '(progn $(LOADDEFSYSTEM) $(DEFSYSTEMLOAD) (when (fboundp (quote si::sgc-on))(si::sgc-on t)) (si:save-system "binary-gcl/maxima"))'
endif

clean-gcl:
	rm -rf binary-gcl

gcl-depends.mk: maxima.system
	$(EXECUTEGCL) $(call MAKE_DEPENDS,$(gcl_depends_targets),gcl-depends.mk)

-include gcl-depends.mk

endif

## OPENMCL / CCL ###############################################################
if OPENMCL

openmcllibdir = $(verpkglibdir)/binary-openmcl
EXTRA_SCRIPTS += $(OPENMCL_MAXIMA)

if OPENMCL_EXEC
OPENMCL_MAXIMA = binary-openmcl/maxima$(EXEEXT)
openmcllib_SCRIPTS = $(OPENMCL_MAXIMA)
omcl_flag = :prepend-kernel t
else
OPENMCL_MAXIMA = binary-openmcl/maxima.image
openmcllib_DATA = $(OPENMCL_MAXIMA)
omcl_flag =
endif

EXECUTEOPENMCL = $(OPENMCL_NAME) -e
BUILT_FILES += $(OPENMCL_MAXIMA)
CLEAN_TARGETS += clean-openmcl

COMPILE_OMCL = $(EXECUTEOPENMCL) \
 '(progn (require :defsystem)  $(DEFSYSTEMCOMPILE) (ccl::quit))'
WRITE_OMCL = $(EXECUTEOPENMCL) \
 '(progn (require :defsystem) $(DEFSYSTEMLOAD) (ccl:save-application "$@") (ccl::quit))'
BUILD_OMCL = $(COMPILE_OMCL) && $(WRITE_OMCL)

openmcl: $(OPENMCL_MAXIMA)

$(OPENMCL_MAXIMA):
	$(BUILD_OMCL)
	$(EXECUTEOPENMCL) \
	  '(progn (require :defsystem)  $(DEFSYSTEMCOMPILE) (ccl::quit))' && \
	$(EXECUTEOPENMCL) \
	  '(progn (require :defsystem) $(DEFSYSTEMLOAD) (ccl:save-application "$@" $(opcl_flag)) (ccl::quit))'

clean-openmcl:
	rm -rf binary-openmcl

openmcl-depends.mk: maxima.system
	$(EXECUTEOPENMCL) $(call MAKE_DEPENDS,"$(OPENMCL_MAXIMA)",openmcl-depends.mk,(ccl:quit))

-include openmcl-depends.mk

endif

## ECL #########################################################################
if ECL

ecllibdir = $(verpkglibdir)/binary-ecl
EXTRA_SCRIPTS += binary-ecl/maxima
ecllib_SCRIPTS = binary-ecl/maxima

EXECUTEECL = $(ECL_NAME) -norc
BUILT_FILES += binary-ecl/maxima
CLEAN_TARGETS += clean-ecl

ecl:binary-ecl/maxima

binary-ecl/maxima:
	make bd_ecl
	$(EXECUTEECL) \
           -eval '(progn $(LOADDEFSYSTEM) $(DEFSYSTEMCOMPILE) (build-maxima-lib))' \
           -eval '(ext:quit)'

clean-ecl:
	rm -rf binary-ecl libmaxima.a

ecl-depends.mk: maxima.system
	$(EXECUTEECL) -eval $(call MAKE_DEPENDS,"binary-ecl/maxima",ecl-depends.mk,(quit))

-include ecl-depends.mk

<<<<<<< HEAD
EXTRA_DIST =\
 $(real_lisp_sources)\
 maxima.asd\
 maxima.system\
 clisp-depends.mk\
 cmucl-depends.mk\
 scl-depends.mk\
 gcl-depends.mk\
 acl-depends.mk\
 openmcl-depends.mk\
 ecl-depends.mk\
 sbcl-depends.mk\
 numerical/slatec/fortran\
 maxima-build.lisp\
 maxima-command.ico\
 set_lang.vbs\
 lisp\
 sharefiles.mk\
 share-subdirs.lisp
=======
endif
>>>>>>> 6aa81606
<|MERGE_RESOLUTION|>--- conflicted
+++ resolved
@@ -16,6 +16,7 @@
   numerical/slatec/fortran \
   maxima-build.lisp maxima-command.ico set_lang.vbs \
   lisp \
+  share-subdirs.lisp \
   sharefiles.mk sys-proclaim.lisp
 
 ## If we can, we use Automake's blah_SCRIPTS targets to install
@@ -410,26 +411,4 @@
 
 -include ecl-depends.mk
 
-<<<<<<< HEAD
-EXTRA_DIST =\
- $(real_lisp_sources)\
- maxima.asd\
- maxima.system\
- clisp-depends.mk\
- cmucl-depends.mk\
- scl-depends.mk\
- gcl-depends.mk\
- acl-depends.mk\
- openmcl-depends.mk\
- ecl-depends.mk\
- sbcl-depends.mk\
- numerical/slatec/fortran\
- maxima-build.lisp\
- maxima-command.ico\
- set_lang.vbs\
- lisp\
- sharefiles.mk\
- share-subdirs.lisp
-=======
-endif
->>>>>>> 6aa81606
+endif