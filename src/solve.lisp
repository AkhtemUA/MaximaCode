--- conflicted
+++ resolved
@@ -22,14 +22,8 @@
 		      *roots ;alternating list of solutions and multiplicities
 		      *failures	;alternating list of equations and multiplicities
 		      *myvar $listconstvars
-<<<<<<< HEAD
 		      *has*var *var $dontfactor
 		      $keepfloat $ratfac
-		      errrjfflag  ;A substitute for condition binding.
-=======
-		      *has*var *var $dontfactor $linenum $linechar
-		      *linelabel* $keepfloat $ratfac
->>>>>>> dfaa075b
 		      xm* xn* mul*))
 
 (defmvar $breakup t
