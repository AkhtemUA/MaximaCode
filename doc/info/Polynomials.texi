--- conflicted
+++ resolved
@@ -1400,35 +1400,6 @@
 @c NEEDS WORK (IF KEPT)
 
 @c -----------------------------------------------------------------------------
-<<<<<<< HEAD
-@anchor{powers}
-@deffn {Function} powers (@mvar{expr}, @mvar{x})
-
-Gives the powers of @mvar{x} occuring in @mvar{expr}.
-
-@code{load (powers)} loads this function.
-@c HMM, THERE'S A BUNCH OF MAXIMA FUNCTIONS IN src/powers.lisp ...
-@c FOR SOME REASON src/powers.lisp IS NOT PART OF THE USUAL BUILD -- STRANGE
-
-@c HERE IS THE TEXT FROM archive/share/unknown/powers.usg -- MERGE !!!
-@c THIS FUNCTION IS A GENERALISATION OF "HIPOW" AND "LOPOW"
-@c IN THAT IT RETURNS A LIST OF ALL THE POWERS OF VAR OCCURING
-@c IN EXPR. IT IS STILL NECESSARY TO EXPAND EXPR BEFORE APPLYING
-@c POWERS (ON PAIN OF GETTING THE WRONG ANSWER).
-@c 
-@c THIS FUNCTION HAS MANY USES, E.G. IF YOU WANT TO FIND ALL
-@c THE COEFFICIENTS OF X IN A POLYNOMIAL POLY YOU CAN USE
-@c MAP(LAMBDA([POW],COEFF(POLY,X,POW)),POWERS(POLY,X));
-@c AND MANY OTHER SIMILAR USEFUL HACKS.
-
-@opencatbox
-@category{Expressions} @category{Polynomials}
-@closecatbox
-@end deffn
-
-@c -----------------------------------------------------------------------------
-=======
->>>>>>> a14036ad
 @anchor{quotient}
 @deffn  {Function} quotient (@mvar{p_1}, @mvar{p_2})
 @deffnx {Function} quotient (@mvar{p_1}, @mvar{p_2}, @mvar{x_1}, @dots{}, @mvar{x_n})
