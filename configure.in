--- conflicted
+++ resolved
@@ -3,13 +3,9 @@
 dnl If git is available, the version number here is not used.  
 dnl Instead, git is used to derive the version based on the closest
 dnl annotated branch tag.
-<<<<<<< HEAD
-AM_INIT_AUTOMAKE(maxima,5.30post)
-=======
-AC_INIT([maxima], [5.29post])
+AC_INIT([maxima], [5.30post])
 AC_CONFIG_SRCDIR([src/macsys.lisp])
 AM_INIT_AUTOMAKE([-Wno-portability])
->>>>>>> 6aa81606
 
 AM_PATH_LISPDIR
 
