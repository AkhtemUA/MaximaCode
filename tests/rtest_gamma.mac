/******************************************************************************
  rtest_gamma.mac
  Test for Factorial, Gamma function and related functions ...
******************************************************************************/

kill(all);
done;

(oldfpprec:fpprec, fpprec:16, done);
done;

/* Two definitions for numerical test functions
   For big results relerror is used */

(closeto(value,compare,tol):=
  block(
    [abse],
    abse:abs(value-compare),if(abse<tol) then true else abse),
    done);
done;

(relerror(value,compare,tol):=
  block(
    [abse],
    abse:abs((value-compare)/compare),
    if(abse<tol) then true else abse),
    done);
done;

/******************************************************************************
  Factorial
******************************************************************************/

/* Factorial has mirror symmetry */

declare(z,complex);
done;

conjugate(factorial(z));
factorial(conjugate(z));

conjugate(factorial(x+%i*y));
factorial(x-%i*y);

/* some small positive integers or the real representation */

fpprec:16;
16;

map(factorial, [0,1,2,3,4]);
[1,1,2,6,24];

closeto(factorial(0.0),1.0,1e-13);
true;
closeto(factorial(1.0),1.0,1e-13);
true;
closeto(factorial(2.0),2.0,1e-13);
true;
closeto(factorial(3.0),6.0,1e-13);
true;
closeto(factorial(4.0),24.0,1e-13);
true;

closeto(factorial(0.0b0),1.0b0,1e-13);
true;
closeto(factorial(1.0b0),1.0b0,1e-13);
true;
closeto(factorial(2.0b0),2.0b0,1e-13);
true;
closeto(factorial(3.0b0),6.0b0,1e-13);
true;
closeto(factorial(4.0b0),24.0b0,1e-13);
true;

/* negative integers or there real representation */

errcatch(factorial(-1));
[];

errcatch(factorial(-1.0));
[];

errcatch(factorial(-1.0b0));
[];

errcatch(factorial(-10));
[];

errcatch(factorial(-10.0));
[];

errcatch(factorial(-10.0b0));
[];

/* half integral values */

factorial(1/2);
sqrt(%pi)/2;
factorial(-1/2);
sqrt(%pi);
factorial(3/2);
3*sqrt(%pi)/4;
factorial(-3/2);
-2*sqrt(%pi);
factorial(5/2);
15*sqrt(%pi)/8;
factorial(-5/2);
4*sqrt(%pi)/3;

/* Expansion for factorial(z+n) and integer n */

factorial_expand:true;
true;

factorial(z+1);
(z+1)*factorial(z);

factorial(z+2);
(z+1)*(z+2)*factorial(z);

factorial(z+3);
(z+1)*(z+2)*(z+3)*factorial(z);

factorial(z-1);
factorial(z)/z;

factorial(z-1);
factorial(z)/z;

factorial(z-2);
factorial(z)/(z*(z-1));

factorial(z-3);
factorial(z)/(z*(z-1)*(z-2));

/* Nested factorials simplifies too, see SF[1486452] */

factorial(factorial(n)/factorial(n-1));
factorial(n);

factorial(sin(factorial(n)/factorial(n-1)));
factorial(sin(n));

factorial_expand:false;
false;

/* minfactorial does not do this job */

minfactorial(factorial(factorial(n)/factorial(n-1)));
factorial(factorial(n)/factorial(n-1));

/* factcomb is the inverse operation to minfactorial 
   factorial_expand has to be false 
*/

factcomb((n+1)*(n+2)*(n+3)*n!);
(n+3)!;

factcomb(n!/(n*(n-1)*(n-2)));
(n-3)!;

/* No simplifcation for infinities and undeterminates 
   with the exception of inf! -> inf */

map(factorial, [inf,minf,infinity,und,ind]);
[inf,factorial(minf),factorial(infinity),factorial(und),factorial(ind)];

/* factlim is set to the value 100,000. This should work.  */

fpprec:64;
64;

relerror(
  factorial(factlim),
  factorial(bfloat(factlim)),
  1b-58);                      /* We loose a lost of digits in relerror */
true;

factorial(factlim+1);
factorial(100000+1);

/* Some real values in double float and bigfloat precision */

fpprec:64;
64;

closeto(
  factorial(1.3),
  1.166711905198160345041881441202917938533994349719468893970206664b0,
  1e-14);
true;

closeto(
  factorial(2.3),
  2.683437381955768793596327314766711258628187004354778456131475327b0,
  1e-14);
true;

closeto(
  factorial(3.3),
  8.855343360454037018867880138730147153473017114370768905233868579b0,
  1e-14);
true;

closeto(
  factorial(1.3b0),
  1.166711905198160345041881441202917938533994349719468893970206664b0,
  1e-62);
true;

closeto(
  factorial(2.3b0),
  2.683437381955768793596327314766711258628187004354778456131475327b0,
  1e-62);
true;

closeto(
  factorial(3.3b0),
  8.855343360454037018867880138730147153473017114370768905233868579b0,
  1e-61);
true;

/* some complex values in double float and bigfloat precision */

closeto(
  factorial(1.3+%i),
  (0.7191409365372817791473038599462048083254863806205029128993808432b0 
  +0.5406144679098492753783510221774150545811250310680842509749769021b0*%i),
  1e-14);
true;

closeto(
  factorial(2.3+%i),
  (1.113409686125898816660447855698856004567493644359072448693599037b0 
  +1.962554212729935112517511210954259433862073952077096690141827718b0*%i),
  1e-14);
true;

closeto(
  factorial(3.3+%i),
  (1.711697751485530982461966712851965381210655074307842390547049105b0 
  +7.589838588134684687968234851847912136312337686213491526161630507b0*%i),
  5.0e-14);
true;

closeto(
  factorial(1.3b0+%i),
  (0.7191409365372817791473038599462048083254863806205029128993808432b0 
  +0.5406144679098492753783510221774150545811250310680842509749769021b0*%i),
  1e-62);
true;

closeto(
  factorial(2.3b0+%i),
  (1.113409686125898816660447855698856004567493644359072448693599037b0 
  +1.962554212729935112517511210954259433862073952077096690141827718b0*%i),
  1e-62);
true;

closeto(
  factorial(3.3b0+%i),
  (1.711697751485530982461966712851965381210655074307842390547049105b0 
  +7.589838588134684687968234851847912136312337686213491526161630507b0*%i),
  1e-61);
true;

/******************************************************************************
  General factorial: Tests for genfact(x,y,z)
******************************************************************************/

genfact(0,0,1);
1;
genfact(1,1,1);
1;
genfact(2,2,1);
2;
genfact(3,3,1);
6;
genfact(4,4,1);
24;

genfact(0,0/2,2);
1;
genfact(1,1/2,2);
1;
genfact(2,2/2,2);
2;
genfact(3,3/2,2);
3;
genfact(4,4/2,2);
8;

genfact(10,10,1);
3628800;
genfact(10,9,1);
3628800;
genfact(10,8,1);
1814400;
genfact(10,7,1);
604800;
genfact(10,6,1);
151200;
genfact(10,5,1);
30240;
genfact(10,4,1);
5040;
genfact(10,3,1);
720;
genfact(10,2,1);
90;
genfact(10,1,1);
10;
genfact(10,0,1);
1;

genfact(10,5,2);
3840;
genfact(10,4,2);
1920;
genfact(10,3,2);
480;
genfact(10,2,2);
80;
genfact(10,1,2);
10;
genfact(10,0,2);
1;

/* for non valid integers we get an error */
errcatch(genfact(-2,-2,1));
[];
errcatch(genfact(2,5,2));
[];

/* for all other numbers we get a noun form */
(3/2)!!;
genfact(3/2,0,2);
(2.5)!!;
genfact(2.5,1,2);
(2.5b0)!!;
genfact(2.5b0,1,2);

/******************************************************************************
  Double factorial
******************************************************************************/

/* Double factorial has mirror symmetry */

declare(z,complex);
done;

conjugate(double_factorial(z));
double_factorial(conjugate(z));

conjugate(double_factorial(x+%i*y));
double_factorial(x-%i*y);

/* No simplifcation for infinities and undeterminates 
   with the exception of inf: inf! -> inf */

map(factorial, [inf,minf,infinity,und,ind]);
[inf,factorial(minf),factorial(infinity),factorial(und),factorial(ind)];

/* Test the expansion of Double factorial */

double_factorial(n+1);
double_factorial(n+1);

double_factorial(n+2),factorial_expand:true;
(n+2)*double_factorial(n);

double_factorial(n+3),factorial_expand:true;
double_factorial(n+3);

double_factorial(n+4),factorial_expand:true;
(n+2)*(n+4)*double_factorial(n);

double_factorial(n-1),factorial_expand:true;
factorial(n)/double_factorial(n);

double_factorial(n-2),factorial_expand:true;
double_factorial(n)/n;

double_factorial(n-3),factorial_expand:true;
double_factorial(n-3);

double_factorial(n-4),factorial_expand:true;
double_factorial(n)/(n*(n-2));

/* Some small numbers */

double_factorial(-3);
-1;
errcatch(double_factorial(-2));
[];
double_factorial(-1);
1;
double_factorial(0);
1;
double_factorial(1);
1;
double_factorial(2);
2;
double_factorial(3);
3;
double_factorial(4);
8;
double_factorial(5);
15;
double_factorial(6);
48;
double_factorial(7);
105;
double_factorial(8);
384;
double_factorial(9);
945;
double_factorial(10);
3840;

/* The same for double float */

closeto(
  double_factorial(-3.0),
  -1.0,
  1e-13);
true;

errcatch(double_factorial(-2.0));
[];

closeto(
  double_factorial(-1.0),
  1.0,
  1e-13);
true;

closeto(
  double_factorial(0.0),
  1.0,
  1e-13);
true;

closeto(
  double_factorial(1.0),
  1.0,
  1e-13);
true;

closeto(
  double_factorial(2.0),
  2.0,
  1e-13);
true;

closeto(
  double_factorial(3.0),
  3.0,
  1e-13);
true;

closeto(
  double_factorial(4.0),
  8.0,
  1e-13);
true;

closeto(
  double_factorial(5.0),
  15.0,
  1e-13);
true;

closeto(
  double_factorial(6.0),
  48.0,
  1e-13);
true;

closeto(
  double_factorial(7.0),
  105.0,
  1e-13);
true;

closeto(
  double_factorial(8.0),
  384.0,
  1e-12);
true;

closeto(
  double_factorial(9.0),
  945.0,
  1e-11);
true;

closeto(
  double_factorial(10.0),
  3840.0,
  1.5E-12);
true;

/* The same with bigfloat */
fpprec:64;
64;

closeto(
  double_factorial(-3.0b0),
  -1.0b0,
  1e-13);
true;

errcatch(double_factorial(-2.0b0));
[];

closeto(
  double_factorial(-1.0b0),
  1.0b0,
  1e-13);
true;

closeto(
  double_factorial(0.0b0),
  1.0b0,
  1e-13);
true;

closeto(
  double_factorial(1.0b0),
  1.0b0,
  1e-13);
true;

closeto(
  double_factorial(2.0b0),
  2.0b0,
  1e-13);
true;

closeto(
  double_factorial(3.0b0),
  3.0b0,
  1e-13);
true;

closeto(
  double_factorial(4.0b0),
  8.0b0,
  1e-13);
true;

closeto(
  double_factorial(5.0b0),
  15.0b0,
  1e-13);
true;

closeto(
  double_factorial(6.0b0),
  48.0b0,
  1e-13);
true;

closeto(
  double_factorial(7.0b0),
  105.0b0,
  1e-13);
true;

closeto(
  double_factorial(8.0b0),
  384.0b0,
  1e-13);
true;

closeto(
  double_factorial(9.0b0),
  945.0b0,
  1e-13);
true;

closeto(
  double_factorial(10.0b0),
  3840.0b0,
  1e-13);
true;

/* Some real and complex values */

closeto(
  double_factorial(-3.5),
  -1.283770376595223397225456287264697304361344685971440894669095353b0,
  1e-13);
true;

closeto(
  double_factorial(-3.5b0),
  -1.283770376595223397225456287264697304361344685971440894669095353b0,
  1e-60);
true;

closeto(
  double_factorial(-3.5+%i),
  (-0.0026442534512730229977827874410755514695008373007370518369259413b0 
   +0.4140148090845355309500755922424659939330568167751526009311942842b0*%i),
  1e-13);
true;

closeto(
  double_factorial(3.5),
  4.832319386136852665658314936437452651454869331098044546829825309b0,
  1e-13);
true;

closeto(
  double_factorial(3.5b0),
  4.832319386136852665658314936437452651454869331098044546829825309b0,
  1e-60);
true;

closeto(
  double_factorial(3.5+%i),
  (-2.165793510810110416038389252512222520262890874310470919228355939b0 
   +4.032141259508464573377851775093179996368679285808989461893416849b0*%i),
  1e-13);
true;

closeto(
  double_factorial(-3.5b0+%i),
  (-0.0026442534512730229977827874410755514695008373007370518369259413b0 
   +0.4140148090845355309500755922424659939330568167751526009311942842b0*%i),
  1e-60);
true;

closeto(
  double_factorial(3.5b0+%i),
  (-2.165793510810110416038389252512222520262890874310470919228355939b0 
   +4.032141259508464573377851775093179996368679285808989461893416849b0*%i),
  1b-60);
true;

closeto(
  double_factorial(3.3b0+%i),
  (-0.401169963963553982868990904015984192029807700247132080411340721b0 
  + 1.778201955902329072861901606357849890890501421219437116360540910b0*%i),
  1b-60);
true;

/******************************************************************************

  Test the Gamma function

  Numerical values are taken from functions/wolfram.com.
******************************************************************************/

/* The Gamma function has mirror symmetry */

declare(z,complex);
done;

conjugate(gamma(z));
gamma(conjugate(z));

conjugate(gamma(x+%i*y));
gamma(x-%i*y);

/* Check some simple values for integer, float and bigfloat */

map('gamma,[1,2,3,4,5]);
[1,1,2,6,24];

closeto(gamma(1.0),1.0,1e-13);
true;

closeto(gamma(2.0),1.0,1e-13);
true;

closeto(gamma(3.0),2.0,1e-13);
true;

closeto(gamma(4.0),6.0,1e-13);
true;

closeto(gamma(5.0),24.0,5e-13);  
true;

closeto(gamma(1.0b0),1.0b0,1e-13);
true;

closeto(gamma(2.0b0),1.0b0,1e-13);
true;

closeto(gamma(3.0b0),2.0b0,1e-13);
true;

closeto(gamma(4.0b0),6.0b0,1e-13);
true;

closeto(gamma(5.0b0),24.0b0,1e-13);
true;

/* Check for a zero argument */

errcatch(gamma(0));
[];
errcatch(gamma(0.0));
[];
errcatch(gamma(0.0b0));
[];

/* Check test for negative integer or a representation of a negative integer */

errcatch(gamma(-2));
[];
errcatch(gamma(-2.0));
[];
errcatch(gamma(-2.b0));
[];

/* Check the correct handling of the $numer flag */

gamma(%e),numer;
1.5674682557740529;
gamma(%e),numer,%enumer;
1.5674682557740529;
gamma(a+b),numer;
gamma(a+b);
gamma(%i);
gamma(%i);
gamma(%i),numer;
gamma(1.0*%i);   /* Evaluates to a complex number */

/* Check half integral integers as values */

gamma(1/2);
sqrt(%pi);
gamma(-1/2);
-2*sqrt(%pi);
gamma(3/2);
sqrt(%pi)/2;
gamma(-3/2);
4*sqrt(%pi)/3;
gamma(5/2);
3*sqrt(%pi)/4;
gamma(-5/2);
-8*sqrt(%pi)/15;

/* Check expansion of the Gamma function */

gamma_expand:true;
true;

gamma(z+1)/gamma(z);
z;

gamma(gamma(z+1)/gamma(z));
gamma(z);

gamma(z+1)/gamma(z-1);
(z-1)*z;

gamma(z+2)/gamma(z-2);
(z-2)*(z-1)*z*(z+1);

gamma_expand:false;
false;

/* We check that the default values for $factlim:100000 and 
   $gammalim:10000 work. */

fpprec:16;
16;

relerror(
  bfloat(gamma(factlim)),
  gamma(bfloat(factlim)),
  1b-14);
true;

relerror(
  bfloat(gamma((gammalim-1)+1/2)),
  gamma(bfloat((gammalim-1)+1/2)),
  1b-15);
true;

relerror(
  bfloat(gamma(-gammalim+1/2)),
  gamma(bfloat(-gammalim+1/2)),
  1b-15);
true;

/* Check test for overflow in flonum routine gamma-lanczos */

relerror(
  gamma(170.0),          /* should not overflow. For GCL 2.6.8 and */
  float(gamma(170)),     /* and CLISP 2.44 the limit is ~171.6243  */
  1e-12);
true;       

errcatch(gamma(175.0));  /* should overflow */
[];

errcatch(gamma(250.0));  /* should overflow */
[];

/* Simplifcation for infinities and undeterminates only for inf */

map('gamma, [inf,minf,infinity,und,ind]);
[inf,gamma(minf),gamma(infinity),gamma(und),gamma(ind)];

/* Check real and complex arguments in double float precision. 
   This is a check for the numerical routine gamma-lanczos */

closeto(
  gamma(1.5),
  0.8862269254527580136490837416705725913987747280611935641069038949b0,
  1e-14);
true;

closeto(
  gamma(2.5),
  1.329340388179137020473625612505858887098162092091790346160355842b0,
  1e-14);
true;

closeto(
  gamma(3.5),
  3.323350970447842551184064031264647217745405230229475865400889606b0,
  1e-14);
true;

relerror(
  gamma(75.5),
  2.859942315653572214189951793671955438617013849084406338093590075b108,
  5e-14);
true;

closeto(
  gamma(0.5+%i),
  (0.3006946172606558162173894638352104402306759641691949986162475934b0 
  -0.4249678794331238126098496402574059704734842223340586518754297249b0*%i),
  1e-14);
true;

closeto(
  gamma(1.5+%i),
  (0.5753151880634517207185443721750111905888222044186561511835535216b0 
  +0.0882106775440939099124646437065074549939338530021656726785327309b0*%i),
  1e-14);
true;

closeto(
  gamma(2.5+%i),
  (0.7747621045510836711653519145560093308892994536258185540967975514b0 
  +0.7076312043795925855872413377347723730797229839219046602013526179b0*%i),
  1e-14);
true;

closeto(
  gamma(3.5+%i),
  (1.229274056998116592326138448655250954143525650142641725040641261b0 
  +2.543840115500065135133455258892940263588606913430580204600179096b0*%i),
  1e-14);
true;

relerror(
  gamma(75.5+%i),
  (-1.092860022497734443706055997676557155572470037327121860702819811b108 
   -2.622326961675321010452173874453854546607804545768376326095021243b108*%i),
  5e-14);
true;

/* Check negative real arguments in double float precision. 
   This is a check for the reflection formula of gamma-lanzos */

closeto(
  gamma(-0.5),
  -3.544907701811032054596334966682290365595098912244774256427615580b0,
  1e-14);
true;

closeto(
  gamma(-1.5),
  2.363271801207354703064223311121526910396732608163182837618410386b0,
  1e-14);
true;

closeto(
  gamma(-2.5),
  -0.9453087204829418812256893244486107641586930432652731350473641546b0,
  1e-14);
true;

/* Check real arguments up to 64 digits. 
   This is a check for the numerical routine bffac */

fpprec:64; /* we have saved the actual value at the beginning of the file */
64;

closeto(
  gamma(0.5b0),
  1.772453850905516027298167483341145182797549456122387128213807790b0,
  5.0b-64);
true;

closeto(
  gamma(1.5b0),
  0.8862269254527580136490837416705725913987747280611935641069038949b0,
  5.0b-64);
true;

closeto(
  gamma(2.5b0),
  1.329340388179137020473625612505858887098162092091790346160355842b0,
  5.0b-64);
true;

closeto(
  gamma(3.5b0),
  3.323350970447842551184064031264647217745405230229475865400889606b0,
  5.0b-64);
true;

relerror(
  gamma(75.5b0),
  2.859942315653572214189951793671955438617013849084406338093590075b108,
  5.0b-64);
true;

/* Check negative real arguments up to 64 digits. 
   This is a check for the reflection formula of bffac */

closeto(
  gamma(-0.5b0),
  -3.544907701811032054596334966682290365595098912244774256427615580b0,
  5.0b-64);
true;

closeto(
  gamma(-1.5b0),
  2.363271801207354703064223311121526910396732608163182837618410386b0,
  8.0b-64);
true;

closeto(
  gamma(-2.5b0),
  -0.9453087204829418812256893244486107641586930432652731350473641546b0,
  5.0b-64);
true;

/* Check complex arguments up to 64 digits. 
   This is a check for the numerical routine cbffac */

closeto(
  gamma(0.5b0+%i),
  (0.3006946172606558162173894638352104402306759641691949986162475934b0 
  -0.4249678794331238126098496402574059704734842223340586518754297249b0*%i),
  5.0b-64);
true;

closeto(
  gamma(1.5b0+%i),
  (0.5753151880634517207185443721750111905888222044186561511835535216b0 
  +0.0882106775440939099124646437065074549939338530021656726785327309b0*%i),
  5.0b-64);
true;

closeto(
  gamma(2.5b0+%i),
  (0.7747621045510836711653519145560093308892994536258185540967975514b0 
  +0.7076312043795925855872413377347723730797229839219046602013526179b0*%i),
  5.0b-64);
true;

closeto(
  gamma(3.5b0+%i),
  (1.229274056998116592326138448655250954143525650142641725040641261b0 
  +2.543840115500065135133455258892940263588606913430580204600179096b0*%i),
  5.0b-64);
true;

relerror(
  gamma(75.5b0+%i),
  (-1.092860022497734443706055997676557155572470037327121860702819811b108 
   -2.622326961675321010452173874453854546607804545768376326095021243b108*%i),
  5.0b-64);
true;

(fpprec:oldfpprec,done); /* Reset the value of fpprec */
done;

/******************************************************************************

  Test the Incomplete Gamma function

******************************************************************************/

(oldfpprec : fpprec,done);
done;

/* Some special values */

gamma_incomplete(a,0);
gamma_incomplete(a,0);

(assume(am < 0, ap > 0),done);
done;

errcatch(gamma_incomplete(-1,0));
[];
errcatch(gamma_incomplete(-2,0));
[];
errcatch(gamma_incomplete(am,0));
[];
gamma_incomplete(1,0);
1;
gamma_incomplete(2,0);
1;
gamma_incomplete(3,0);
2;
gamma_incomplete(ap,0);
gamma(ap);

gamma_incomplete(a,inf);
0;

/* Expansion of the Incomplete Gamma function */

gamma_expand:true;
true;

gamma_incomplete(0,z);
-expintegral_ei(-z)+1/2*(log(-z)-log(-1/z))-log(z);

gamma_incomplete(1/2,z);
sqrt(%pi)*erfc(sqrt(z));

gamma_incomplete(-1/2,z);
2*%e^(-z)/sqrt(z)-2*sqrt(%pi)*erfc(sqrt(z));

gamma_incomplete(1,z);
%e^-z;
 
gamma_incomplete(-1,z);
log(z)-(log(-z)-log(-1/z))/2+expintegral_ei(-z)+%e^-z/z;

gamma_incomplete(3/2,z);
sqrt(z)*%e^-z+sqrt(%pi)*erfc(sqrt(z))/2;

gamma_incomplete(-3/2,z);
4*sqrt(%pi)*erfc(sqrt(z))/3-(4*z/3-2/3)*%e^-z/z^(3/2);

gamma_incomplete(2,z);
(z+1)*%e^-z;

gamma_incomplete(a+1,z);
z^a*%e^-z+a*gamma_incomplete(a,z);

gamma_incomplete(a-1,z);
-z^(a-1)*%e^-z/(a-1)-gamma_incomplete(a,z)/(1-a);

gamma_incomplete(a+2,z);
(1-(-a-1)/z)*z^(a+1)*%e^-z+a*(a+1)*gamma_incomplete(a,z);

gamma_incomplete(a-2,z);
gamma_incomplete(a,z)/((1-a)*(2-a))-z^(a-2)*(z/((a-2)*(a-1))+1/(a-2))*%e^-z;

gamma_expand:false;
false;

/* The Incomplete Gamma function has not mirror symmetry on the negative
   real axis. We have supported a conjugate-gamma-incomplete function */

declare(ac, complex, zc,complex);
done;

conjugate(gamma_incomplete(ac,zc));
conjugate(gamma_incomplete(ac,zc));

conjugate(gamma_incomplete(a+b*%i,x+y*%i));
conjugate(gamma_incomplete(a+b*%i,x+y*%i));

conjugate(gamma_incomplete(a+b*%i,10));
gamma_incomplete(a-b*%i,10);

conjugate(gamma_incomplete(a+b*%i,-10));
conjugate(gamma_incomplete(a+b*%i,-10));

/* Derivatives of the Incomplete Gamma function */

diff(gamma_incomplete(a,x),x);
-x^(a-1)*%e^(-x);

/* Noun form if sign of the parameter a is not known */
diff(gamma_incomplete(a,x),a);
'diff(gamma_incomplete(a,x),a);

/* The parameter a has a positive sign */
(assume(a>0),done);
done;

expand(diff(gamma_incomplete(a,x),a)-
(-(gamma(a)-gamma_incomplete(a,x))*log(x)
       +gamma(a)^2*hypergeometric_regularized([a,a],[a+1,a+1],-x)*x^a
       +psi[0](a)*gamma(a)));
0;

(forget(a>0),done);
done;

/* Numerical tests for the Incomplete Gamma function */

/* At first tests for a=0 and negative integers for a 
   For this values the numerical algorithm of gamma-incomplete do not
   work. The routines of the Exponential Integral E are used. */

closeto(
  gamma_incomplete(0,0.5),
  0.55977359477616081174679593931509b0,
  5e-15);
true;

closeto(
  gamma_incomplete(0,-0.5),
  -0.4542199048631735799205238126628b0-3.1415926535897932384626433832795b0*%i,
  5e-15);
true;

closeto(
  gamma_incomplete(0,0.5+%i),
  -0.07139471104245272355588497993684b0-0.35749377365216265125485869345732b0*%i,
  5e-15);
true;

closeto(
  gamma_incomplete(0,-0.5+%i),
  -0.92289919055678882179364241497461b0-0.81571273343182452677967141350955b0*%i,
  5e-15);
true;

/* Now for bigfloat precision */

fpprec:32;
32;

closeto(
  gamma_incomplete(0,0.5b0),
  0.55977359477616081174679593931509b0,
  1b-30);
true;

closeto(
  gamma_incomplete(0,-0.5b0),
  -0.4542199048631735799205238126628b0-3.1415926535897932384626433832795b0*%i,
  1b-30);
true;

closeto(
  gamma_incomplete(0,0.5b0+%i),
  -0.07139471104245272355588497993684b0-0.35749377365216265125485869345732b0*%i,
  1b-30);
true;

closeto(
  gamma_incomplete(0,-0.5b0+%i),
  -0.92289919055678882179364241497461b0-0.81571273343182452677967141350955b0*%i,
  1b-30);
true;

/* Tests with negative integers */

closeto(
  gamma_incomplete(-1,-0.5),
  -2.8432226365370827137767777629655b0+3.1415926535897932384626433832795b0*%i,
  5e-15);
true;

closeto(
  gamma_incomplete(-5,-0.5),
  -12.1692735494620863710665339515891b0+0.0261799387799149436538553615273b0*%i,
  8e-15);
true;

closeto(
  gamma_incomplete(-1,-0.5+%i),
  -0.54330486022427331058655939975980b0+0.65800685452922697341354545991819b0*%i,
  5e-15);
true;

closeto(
  gamma_incomplete(-5,-0.5+%i),
  0.08881923337904654547301590363812b0+0.18155943299796684573147338017934b0*%i,
  5e-15);
true;

/* Again for bigfloat precision */

closeto(
  gamma_incomplete(-1,-0.5b0),
  -2.8432226365370827137767777629655b0+3.1415926535897932384626433832795b0*%i,
  1b-30);
true;

closeto(
  gamma_incomplete(-5,-0.5b0),
  -12.1692735494620863710665339515891b0+0.0261799387799149436538553615273b0*%i,
  1b-30);
true;

closeto(
  gamma_incomplete(-1,-0.5b0+%i),
  -0.54330486022427331058655939975980b0+0.65800685452922697341354545991819b0*%i,
  1b-30);
true;

closeto(
  gamma_incomplete(-5,-0.5b0+%i),
  0.08881923337904654547301590363812b0+0.18155943299796684573147338017934b0*%i,
  1b-30);
true;

/* Test gamma_incomplete(0.25,2.5) for Float and Bigfloat */

closeto(
  gamma_incomplete(0.25,2.5),
  0.03340545777928488523612480546612030546638337899458717728445920914b0,
  1e-15);
true;

fpprec:32;
32;

closeto(
  gamma_incomplete(0.25b0,2.5b0),
  0.03340545777928488523612480546612030546638337899458717728445920914b0,
  1b-31);
true;

fpprec:64;
64;

closeto(
  gamma_incomplete(0.25b0,2.5b0),
  0.03340545777928488523612480546612030546638337899458717728445920914b0,
  1b-63);
true;

/* Test gamma_incomplete(0.25,0.25) for Float and Bigfloat */

closeto(
  gamma_incomplete(0.25,0.25),
  0.9293237832774184425973508042578251762794944752213875213176435274b0,
  5.0e-15);
true;

fpprec:32;
32;

closeto(
  gamma_incomplete(0.25b0,0.25b0),
  0.9293237832774184425973508042578251762794944752213875213176435274b0,
  1.1b-31);
true;

fpprec:64;
64;

closeto(
  gamma_incomplete(0.25b0,0.25b0),
  0.9293237832774184425973508042578251762794944752213875213176435274b0,
  1.1b-63);
true;

/* Test gamma_incomplete(0.25,0.50) for Float and Bigfloat */

closeto(
  gamma_incomplete(0.25,0.50),
  0.55658041400942713438787175086207b0,
  5.0e-15);
true;

fpprec:32;
32;

closeto(
  gamma_incomplete(0.25b0,0.50b0),
  0.55658041400942713438787175086207b0,
  1b-31);
true;

fpprec:64;
64;

closeto(
  gamma_incomplete(0.25b0,0.50b0),
  0.5565804140094271343878717508620650091658338999776480841533264361b0,
  2b-63);
true;

fpprec:128;
128;

closeto(
  gamma_incomplete(0.25b0,0.50b0),
  0.55658041400942713438787175086206500916583389997764808415332643613122015052649897833312327325822333229784708198027750127190766504b0,  
  1.0b-127);
true;

/* Test gamma_incomplete(0.25,1.50) for Float and Bigfloat */

closeto(
  gamma_incomplete(0.25,1.50),
  0.12115499104033848614860340878369b0,
  1e-15);
true;

fpprec:32;
32;

closeto(
  gamma_incomplete(0.25b0,1.50b0),
  0.12115499104033848614860340878369b0,
  1b-31);
true;

fpprec:64;
64;

closeto(
  gamma_incomplete(0.25b0,1.50b0),
  0.1211549910403384861486034087836891246955052387140720625064500006b0,
  1b-63);
true;

fpprec:128;
128;

closeto(
  gamma_incomplete(0.25b0,1.50b0),
  0.12115499104033848614860340878368912469550523871407206250645000059332022509505923467877887847273887882437030555876962014143410940b0,
  1b-127);
true;

closeto(
  gamma_incomplete(0.25b0,1.50b0),
  1.5b0^0.25b0*expintegral_e(1.0b0-0.25b0,1.50b0),
  1b-128);
true;

fpprec:34; /* Two extra digits to get 32 digits in the following tests */
34;

relerror(
  gamma_incomplete(1000b0,1000b0),
  1.995014933549148239529838438260433407652488769526598301696165147b2564, 
  1b-32);
true;

relerror(
  gamma_incomplete(1000b0,100b0),
  4.023872600770937735437024339230039857193748642107146325437999104b2564,
  1b-32);
true;

relerror(
  gamma_incomplete(1000b0,10b0),
  4.023872600770937735437024339230039857193748642107146325437999104b2564,
  1b-32);
true;

relerror(
  gamma_incomplete(1000b0,1b0),
  4.023872600770937735437024339230039857193748642107146325437999104b2564,
  1b-32);
true;

relerror(
  gamma_incomplete(1000b0,-1b0),
  4.023872600770937735437024339230039857193748642107146325437999104b2564,
  1b-32);
true;

relerror(
  gamma_incomplete(1000b0,-10b0),
  4.023872600770937735437024339230039857193748642107146325437999104b2564,
  1b-32);
true;

relerror(
  gamma_incomplete(1000b0,-100b0),
  4.023872600770937735437024339230039857193748642107146325437999104b2564,
  1b-32);
true;

relerror(
  gamma_incomplete(1000b0,-1000b0),
  -9.852818774470566937423668137175694874333788729537950495924821627b3430,
  1b-32);
true;

relerror(
  gamma_incomplete(100b0,100b0),
  4.542198120862669429369147083086235039624517049342017449058357596b155,
  1b-32);
true;

relerror(
  gamma_incomplete(100b0,10b0),
  9.332621544394415268169923885626670049071596826438162146859296339b155,
  1b-32);
true;

relerror(
  gamma_incomplete(100b0,1b0),
  9.332621544394415268169923885626670049071596826438162146859296390b155,
  1b-32);
true;

relerror(
  gamma_incomplete(100b0,-1b0),
  9.332621544394415268169923885626670049071596826438162146859296390b155,
  1b-32);
true;

relerror(
  gamma_incomplete(100b0,-10b0),
  9.332621544394415268169923885626670049071596826438162126818796880b155,
  1b-32);
true;

relerror(
  gamma_incomplete(100b0,-100b0),
  -1.3474270960118181325667224386845432493096383414519386259680854024b241,
  1b-32);
true;

relerror(
  gamma_incomplete(10.0+10.0*%i,10.0+10.0*%i),
  (712.747910954771249931938579893612285083502899995529160358791610b0 
  -1614.519712336984904341104157868496978481416095290952330318983747b0*%i),
  7.5e-15);
true;

relerror(
  gamma_incomplete(10b0+10b0*%i,10b0+10b0*%i),
  (712.747910954771249931938579893612285083502899995529160358791610b0 
  -1614.519712336984904341104157868496978481416095290952330318983747b0*%i),
  4b-32);
true;

relerror(
  gamma_incomplete(10.0+10*%i,10.0+5*%i),
  (3795.479456353067145208395441052660229834399956460948716792241863b0 
  -1859.399046776284485239753978633491801182777480033526406270435152b0*%i),
  6.0e-15);
true;

relerror(
  gamma_incomplete(10.0b0+10*%i,10.0b0+5*%i),
  (3795.479456353067145208395441052660229834399956460948716792241863b0 
  -1859.399046776284485239753978633491801182777480033526406270435152b0*%i),
  1b-32);
true;

relerror(
  gamma_incomplete(10.0+5*%i,10.0+5*%i),
  (22616.57428441264599471916533645601396385068769401974320192387776b0 
  -41760.26634389514228374497096679850877647381173070930602051580693b0*%i),
  5.0e-15);
true;

relerror(
  gamma_incomplete(10.0b0+5*%i,10.0b0+5*%i),
  (22616.57428441264599471916533645601396385068769401974320192387776b0 
  -41760.26634389514228374497096679850877647381173070930602051580693b0*%i),
  1b-32);
true;

relerror(
  gamma_incomplete(10+5*%i,10+2.5*%i),
  (55884.99767768350551452192526458363894624371018195106017631282130b0 
  -30587.35558698211815103119732529095917842073159139555085583572089b0*%i),
  8.0e-15);
true;

relerror(
  gamma_incomplete(10b0+5*%i,10b0+2.5*%i),
  (55884.99767768350551452192526458363894624371018195106017631282130b0 
  -30587.35558698211815103119732529095917842073159139555085583572089b0*%i),
  1b-32);
true;

relerror(
  gamma_incomplete(10.0+2.5*%i,10.0+2.5*%i),
  (98307.31859173691954817642978681043594336734907098079356276769738b0 
  -69378.82767710646665454093742183442049572498499915146277510648781b0*%i),
  7.0e-15);
true;

relerror(
  gamma_incomplete(10.0b0+2.5*%i,10.0b0+2.5*%i),
  (98307.31859173691954817642978681043594336734907098079356276769738b0 
  -69378.82767710646665454093742183442049572498499915146277510648781b0*%i),
  1b-32);
true;

relerror(
  gamma_incomplete(10.0+2.5*%i,10.0+1.5*%i),
  (119713.97958915216843109406780063078781556428789769599762881675530b0 
  -44021.05551717694140528840726282083152859527358436513276174120234b0*%i),
  9.5e-15);
true;

relerror(
  gamma_incomplete(10.0b0+2.5*%i,10.0b0+1.5*%i),
  (119713.97958915216843109406780063078781556428789769599762881675530b0 
  -44021.05551717694140528840726282083152859527358436513276174120234b0*%i),
  1b-32);
true;

relerror(
  gamma_incomplete(10.0+1.5*%i,10.0+1.5*%i),
  (-143260.5455945276009736506823530548923946268185687353440779787855b0 
  -36427.8601104063533811294405176711748076293661563594190640674077b0*%i),
  5.0e-15);
true;

relerror(
  gamma_incomplete(10.0b0+1.5*%i,10.0b0+1.5*%i),
  (-143260.5455945276009736506823530548923946268185687353440779787855b0 
  -36427.8601104063533811294405176711748076293661563594190640674077b0*%i),
  1b-32);
true;

relerror(
  gamma_incomplete(10.0+1.5*%i,10.0+0.5*%i),
  (-134422.2837349310843015830622649231296922981730868773827217434186b0 
  -76495.4696532860249045908863041952283847028641854696387454419024b0*%i),
  5.0e-15);
true;

relerror(
  gamma_incomplete(10.0b0+1.5*%i,10.0b0+0.5*%i),
  (-134422.2837349310843015830622649231296922981730868773827217434186b0 
  -76495.4696532860249045908863041952283847028641854696387454419024b0*%i),
  1b-32);
true;

relerror(
  gamma_incomplete(10+0.5*%i,10+0.5*%i),
  (70217.4190738045440197722508789471776325390496700488861347101465b0 
  +148228.5649085354026330085827685305718428914334429314381378279173b0*%i),
  6.0e-15);
true;

relerror(
  gamma_incomplete(10b0+0.5*%i,10b0+0.5*%i),
  (70217.4190738045440197722508789471776325390496700488861347101465b0 
  +148228.5649085354026330085827685305718428914334429314381378279173b0*%i),
  1b-32);
true;

relerror(
  gamma_incomplete(5.0+5*%i,5.0+5*%i),
  (-0.4806117328699535298510981197039733622773799503543787399412087606b0 
   +0.8919199556012029365414433316086474496955099800079200844577588174b0*%i),
  5.0e-15);
true;

relerror(
  gamma_incomplete(5.0b0+5*%i,5.0b0+5*%i),
  (-0.4806117328699535298510981197039733622773799503543787399412087606b0 
   +0.8919199556012029365414433316086474496955099800079200844577588174b0*%i),
  1b-32);
true;

relerror(
  gamma_incomplete(5.0+5*%i,5.0+2.5*%i),
  (-1.564618625118515702134408016446776958254116141951281337045968096b0 
   +0.763213115623024892186357289469889653460737525026968402880536542b0*%i),
  5.0e-15);
true;

relerror(
  gamma_incomplete(5.0b0+5*%i,5.0b0+2.5*%i),
  (-1.564618625118515702134408016446776958254116141951281337045968096b0 
   +0.763213115623024892186357289469889653460737525026968402880536542b0*%i),
  1b-32);
true;

relerror(
  gamma_incomplete(5.0+2.5*%i,5.0+2.5*%i),
  (-3.966094476128530812031476427059327525923710898646502835891758741b0 
   -3.843825405733108837026233752472379492035828310495276258481876760b0*%i),
  5.0e-15);
true;

relerror(
  gamma_incomplete(5.0b0+2.5*%i,5.0b0+2.5*%i),
  (-3.966094476128530812031476427059327525923710898646502835891758741b0 
   -3.843825405733108837026233752472379492035828310495276258481876760b0*%i),
  1b-32);
true;

relerror(
  gamma_incomplete(5.0+2.5*%i,5.0-2.5*%i),
  (24.28851242625584709660092800462769890376139980405107830536077980b0
  -13.30717877353455881129062577273028018783505328101266063709140224b0*%i),
  2.0e-15);
true;

relerror(
  gamma_incomplete(5.0b0+2.5*%i,5.0b0-2.5*%i),
  (24.28851242625584709660092800462769890376139980405107830536077980b0
  -13.30717877353455881129062577273028018783505328101266063709140224b0*%i),
  1b-32);
true;

relerror(
  gamma_incomplete(5.0-2.5*%i,5.0-2.5*%i),
  (-3.966094476128530812031476427059327525923710898646502835891758741b0 
   +3.843825405733108837026233752472379492035828310495276258481876760b0*%i),
  5.0e-15);
true;

relerror(
  gamma_incomplete(5.0b0-2.5*%i,5.0b0-2.5*%i),
  (-3.966094476128530812031476427059327525923710898646502835891758741b0 
   +3.843825405733108837026233752472379492035828310495276258481876760b0*%i),
  1b-32);
true;

/* Further tests after modication of the code */

fpprec:35;
35;

/* We start with values on the real negative axis */

/* Problem 6 */
relerror(
  gamma_incomplete(0.5,-10),
  1.7724538509055160272981674833 - 7388.5381938108184552671664573665*%i,
  2.0e-12);
true;

/* Problem 7 */
relerror(
  gamma_incomplete(0.5,-10b0),
  1.7724538509055160272981674833b0 - 7388.5381938108184552671664573665b0*%i,
  3.0b-32);
true;

relerror(
  gamma_incomplete(0.5,-5),
  1.772453850905516027298167483341 - 76.796224205322062453935496965541*%i,
  1.5e-14);
true;

relerror(
  gamma_incomplete(0.5,-5b0),
  1.772453850905516027298167483341b0 - 76.796224205322062453935496965541b0*%i,
  1b-32);
true;

relerror(
  gamma_incomplete(0.5,-2.5),
  1.7724538509055160272981674833411 - 9.8735082388772780413725529343873*%i,
  1e-15);
true;

relerror(
  gamma_incomplete(0.5,-2.5b0),
  1.7724538509055160272981674833411b0 - 9.8735082388772780413725529343873b0*%i,
  1b-32);
true;

relerror(
  gamma_incomplete(0.5,-0.25),
  1.7724538509055160272981674833411 - 1.0899742083672444473248402628140*%i,
  5.0e-15);
true;

relerror(
  gamma_incomplete(0.5,-0.25b0),
  1.7724538509055160272981674833411b0 - 1.0899742083672444473248402628140b0*%i,
  5.0b-32);
true;

/* We add a small imaginary part
   The continued fraction will fail, Maxima use the series expansion.
*/

relerror(
  gamma_incomplete(0.5,-10+0.1*%i),
  -693.7125259652496257225339009893 - 7355.4778982854340599489999722765*%i,
  2.0e-12);
true;

relerror(
  gamma_incomplete(0.5,-10.0b0+0.1b0*%i),
  -693.7125259652496257225339009893b0 - 7355.4778982854340599489999722765b0*%i,
  1b-32);
true;

relerror(
  gamma_incomplete(0.5,-5+0.1*%i),
  -4.855606925906958733850786731743 - 76.497762747671653356926921414108*%i,
  5.0e-15);
true;

relerror(
  gamma_incomplete(0.5,-5b0+0.1b0*%i),
  -4.855606925906958733850786731743b0 - 76.497762747671653356926921414108b0*%i,
  1b-32);
true;

relerror(
  gamma_incomplete(0.5,-2.5+0.1*%i),
  1.0028894769544495897063089678047 - 9.8427092366892270639885076130022*%i,
  1.21e-15);
true;

relerror(
  gamma_incomplete(0.5,-2.5b0+0.1b0*%i),
  1.0028894769544495897063089678047b0 - 9.8427092366892270639885076130022b0*%i,
  1b-32);
true;

relerror(
  gamma_incomplete(0.5,-0.25+0.1*%i),
  1.5192534335558569724359463295125 - 1.1019363602857804797837310045806*%i,
  2.0e-15);
true;

relerror(
  gamma_incomplete(0.5,-0.25b0+0.1b0*%i),
  1.5192534335558569724359463295125b0 - 1.1019363602857804797837310045806b0*%i,
  2.0b-32);
true;

/* We add an imaginary part above the threshold for the series expansion
*/

relerror(
  gamma_incomplete(0.5,-10+1.1*%i),
  -6334.1948696342193438649689587744 - 3741.5383594183284610691163553403*%i,
  4.0e-12);
true;

relerror(
  gamma_incomplete(0.5,-10b0+1.1b0*%i),
  -6334.1948696342193438649689587744b0 - 3741.5383594183284610691163553403b0*%i,
  5.0b-32);
true;

relerror(
  gamma_incomplete(0.5,-5b0+1.1b0*%i),
  -59.650578505004222281783394220768b0 - 43.683456195166750403224017552560b0*%i,
  5.0b-32);
true;

relerror(
  gamma_incomplete(0.5,-2.5+1.1*%i),
  -5.5335063099201920292609023851020 - 6.4351290837917628991361018359964*%i,
  5.0e-15);
true;

relerror(
  gamma_incomplete(0.5,-2.5b0+1.1b0*%i),
  -5.5335063099201920292609023851020b0 - 6.4351290837917628991361018359964b0*%i,
  1b-32);
true;

/* This is the serious expansion which works */

relerror(
  gamma_incomplete(0.5,-0.25+1.1*%i),
  -0.13794253952035726152165921998252 - 1.06583290164642973789895384973429*%i,
  2.0e-15);
true;

relerror(
  gamma_incomplete(0.5,-0.25b0+1.1b0*%i),
  -0.13794253952035726152165921998252b0 - 1.06583290164642973789895384973429b0*%i,
  1b-32);
true;

/* Values on the imaginary axis */

relerror(
  gamma_incomplete(0.5,-100*%i),
  0.096899159215326861150517776631041 + 0.024684086404223368298902429118542*%i,
  1e-15);
true;

relerror(
  gamma_incomplete(0.5,-100b0*%i),
  0.096899159215326861150517776631041b0 + 0.024684086404223368298902429118542b0*%i,
  1b-32);
true;

relerror(
  gamma_incomplete(0.5,-50*%i),
  0.123398939447119035626603437814684 + 0.069012601491650179241716316049576*%i,
  1e-15);
true;

relerror(
  gamma_incomplete(0.5,-50b0*%i),
  0.123398939447119035626603437814684b0 + 0.069012601491650179241716316049576b0*%i,
  1b-32);
true;

relerror(
  gamma_incomplete(0.5,-10*%i),
  -0.08046978022707502678937802264904 - 0.30392674968841293510316822780670*%i,
  1e-15);
true;

relerror(
  gamma_incomplete(0.5,-10b0*%i),
  -0.08046978022707502678937802264904b0 - 0.30392674968841293510316822780670b0*%i,
  2.0b-32);
true;

relerror(
  gamma_incomplete(0.5,-5*%i),
  0.36441984106355895337750863822965 - 0.24368559063811288395048612967632*%i,
  3.0e-15);
true;

relerror(
  gamma_incomplete(0.5,-5b0*%i),
  0.36441984106355895337750863822965b0 - 0.24368559063811288395048612967632b0*%i,
  1b-32);
true;

relerror(
  gamma_incomplete(0.5,-2.5*%i),
  -0.59691417904238855062194720247331 + 0.00921495731742953647951029973386*%i,
  2.81e-15);
true;

relerror(
  gamma_incomplete(0.5,-2.5b0*%i),
  -0.59691417904238855062194720247331b0 + 0.00921495731742953647951029973386b0*%i,
  1b-32);
true;

relerror(
  gamma_incomplete(0.5,-0.25*%i),
  1.01109069076165681623650036780470 + 0.64403710594044452447886365988086*%i,
  1e-15);
true;

relerror(
  gamma_incomplete(0.5,-0.25b0*%i),
  1.01109069076165681623650036780470b0 + 0.64403710594044452447886365988086b0*%i,
  1b-32);
true;

relerror(
  gamma_incomplete(0.5,0.25*%i),
  1.01109069076165681623650036780470 - 0.64403710594044452447886365988086*%i,
  1e-15);
true;

relerror(
  gamma_incomplete(0.5,0.25b0*%i),
  1.01109069076165681623650036780470b0 - 0.64403710594044452447886365988086b0*%i,
  1b-32);
true;

relerror(
  gamma_incomplete(0.5,2.5*%i),
  -0.59691417904238855062194720247331 - 0.00921495731742953647951029973386*%i,
 2.81e-15);
true;

relerror(
  gamma_incomplete(0.5,2.5b0*%i),
  -0.59691417904238855062194720247331b0 - 0.00921495731742953647951029973386b0*%i,
 1b-32);
true;

relerror(
  gamma_incomplete(0.5,5*%i),
  0.36441984106355895337750863822965 + 0.24368559063811288395048612967632*%i,
  3.0e-15);
true;

relerror(
  gamma_incomplete(0.5,5b0*%i),
  0.36441984106355895337750863822965b0 + 0.24368559063811288395048612967632b0*%i,
  1b-32);
true;

relerror(
  gamma_incomplete(0.5,50*%i),
  0.123398939447119035626603437814684 - 0.069012601491650179241716316049576*%i,
  1e-15);
true;

relerror(
  gamma_incomplete(0.5,50b0*%i),
  0.123398939447119035626603437814684b0 - 0.069012601491650179241716316049576b0*%i,
  1b-32);
true;

relerror(
  gamma_incomplete(0.5,100*%i),
  0.096899159215326861150517776631041 - 0.024684086404223368298902429118542*%i,
  1e-15);
true;

relerror(
  gamma_incomplete(0.5,100b0*%i),
  0.096899159215326861150517776631041b0 - 0.024684086404223368298902429118542b0*%i,
  1b-32);
true;

/* Along the boundary */

relerror(
  gamma_incomplete(0.5,-1+1.0*%i),
  -0.6460866463446816469727499577965 - 2.2529846180884648591828756025081*%i,
  1e-15);
true;  

relerror(
  gamma_incomplete(0.5,-2+2.0*%i),
  -4.6362149776912621823191772006210 - 0.6696404542328766212783095808086*%i,
  4.0e-15);
true;

relerror(
  gamma_incomplete(0.5,-3+3.0*%i),
  -6.2748360165336721010541674791500 + 8.2442936688139837781281990469076*%i,
  4.0e-15);
true;

relerror(
  gamma_incomplete(0.5,-4+4.0*%i),
  9.028176736353114550138088914592 + 22.441213878617781749976458917799*%i,
  5.0e-15);
true;

relerror(
  gamma_incomplete(0.5,-5+5.0*%i),
  57.540711282025537715729492821303 + 9.813229347687737256352386117430*%i,
  3.0e-15);
true;

relerror(
  gamma_incomplete(0.5,-6+6.0*%i),
  95.71761436932787302240057885539 - 107.54220609035943742021479062686*%i,
  2.0e-15);
true;

relerror(
  gamma_incomplete(0.5,-10+10.0*%i),
  921.0687349037275816861912330294 + 5931.0759029700741177372337479958*%i,
  1e-15);
true;

relerror(
  gamma_incomplete(0.5,-15+15.0*%i),
  -649132.21386404102825777002406965 + 315145.50427275409146151580354200*%i,
  1e-15);
true;

relerror(
  gamma_incomplete(0.5,-1+1.0*%i),
  -0.6460866463446816469727499577965 - 2.2529846180884648591828756025081*%i,
  5.0e-15);
true;

relerror(
  gamma_incomplete(0.5,-2+2.0*%i),
  -4.6362149776912621823191772006210 - 0.6696404542328766212783095808086*%i,
  4.0e-15);
true;

relerror(
  gamma_incomplete(0.5,-3+3.0*%i),
  -6.2748360165336721010541674791500 + 8.2442936688139837781281990469076*%i,
  4.0e-15);
true;

relerror(
  gamma_incomplete(0.5,-4+4.0*%i),
  9.028176736353114550138088914592 + 22.441213878617781749976458917799*%i,
  5.0e-15);
true;

relerror(
  gamma_incomplete(0.5,-5+5.0*%i),
  57.540711282025537715729492821303 + 9.813229347687737256352386117430*%i,
  3.0e-15);
true;

relerror(
  gamma_incomplete(0.5,-6+6.0*%i),
  95.71761436932787302240057885539 - 107.54220609035943742021479062686*%i,
  2.0e-15);
true;

relerror(
  gamma_incomplete(0.5,-10+10.0*%i),
  921.0687349037275816861912330294 + 5931.0759029700741177372337479958*%i,
  1e-15);
true;

relerror(
  gamma_incomplete(0.5,-15+15.0*%i),
  -649132.21386404102825777002406965 + 315145.50427275409146151580354200*%i,
  1e-15);
true;

/******************************************************************************
  Test gamma_incomplete against expintegral_e
******************************************************************************/

block([badpoints : [], 
       ratprint : false,
       abserr : 0,
       maxerr : -1,
       zlimit : 5,
       eps    : 1e-12],
  for a:1 thru 2 step 0.1 do
  (
    for z: -zlimit thru zlimit step 1.0 do
    (
      if is(notequal(z,0.0) and notequal(a,0.0)) then
      (
        zf : float(z),
        af : float(a),
        result : gamma_incomplete(af,zf),
        answer : rectform(zf^af*expintegral_e(1.0-af,zf)),
        abserr : abs(result - answer),
	maxerr : max(maxerr, abserr),
        if abserr > eps then
        (
          badpoints : cons([[a, z], result, answer, abserr], badpoints)
        ) 
      )
    )
  ),
  /* 
   * For debugging, if there are any bad points, return the maximum error 
   * found as the first element.
   */
  if badpoints # [] then
    cons(maxerr, badpoints)
  else
    badpoints
);
[];


/******************************************************************************
  Test Generalized Incomplete Gamma function
******************************************************************************/

/* Some special values */

(kill(a), assume(a>0), done);
done;

gamma_incomplete_generalized(a,z1,0);
gamma_incomplete(a,z1)-gamma(a);

gamma_incomplete_generalized(a,z1,0.0);
gamma_incomplete(a,z1)-gamma(a);

gamma_incomplete_generalized(a,z1,0.0b0);
gamma_incomplete(a,z1)-gamma(a);

gamma_incomplete_generalized(a,0,z2);
gamma(a)- gamma_incomplete(a,z2);

gamma_incomplete_generalized(a,0.0,z2);
gamma(a)- gamma_incomplete(a,z2);

gamma_incomplete_generalized(a,0.0b0,z2);
gamma(a)- gamma_incomplete(a,z2);

gamma_incomplete_generalized(a,z1,inf);
gamma_incomplete(a,z1);

gamma_incomplete_generalized(a,inf,z2);
-gamma_incomplete(a,z2);

gamma_incomplete_generalized(a,0,inf);
gamma(a);

gamma_incomplete_generalized(a,x,x);
0;

gamma_incomplete_generalized(a,1.0,1.0b0);
0;

/* Mirror symmetry, but not when z1 or z2 on the negative real axis */

declare(a,complex, z1,complex, z2, complex);
done;

conjugate(gamma_incomplete_generalized(a,z1,z2));
conjugate(gamma_incomplete_generalized(a,z1,z2));

conjugate(gamma_incomplete_generalized(x+%i*y,1+%i,1-%i));
gamma_incomplete_generalized(x-%i*y,1-%i,1+%i);

(kill(a,z1,z2),done);
done;

/* Test numerical evaluation for some values */

closeto(
  gamma_incomplete_generalized(0.15,0.10,0.90),
  1.285210772938496575538196624140369253496313719924712338486508252b0,
  1e-14);
true;

fpprec:64;
64;

closeto(
  gamma_incomplete_generalized(0.15b0,0.10b0,0.90b0),
  1.285210772938496575538196624140369253496313719924712338486508252b0,
  1b-62);
true;

closeto(
  gamma_incomplete_generalized(0.15+%i,0.10+%i,0.90+%i),
  (-0.03956290928621934869542750861441673192206453223955788892863857789b0 
   -0.13316249485419500645510117515710482169661446536096647384481038655b0*%i),
  1e-14);
true;

closeto(
  gamma_incomplete_generalized(0.15b0+%i,0.10b0+%i,0.90b0+%i),
  (-0.03956290928621934869542750861441673192206453223955788892863857789b0 
   -0.13316249485419500645510117515710482169661446536096647384481038655b0*%i),
  1b-62);
true;

closeto(
  gamma_incomplete_generalized(-0.15+%i,0.10+%i,0.90+%i),
  (-0.07903699552278027449948116754698066920498863638107044857029927559b0 
   -0.10615739775378488990365404098165130400907362070260244159331987806b0*%i),
  1e-14);
true;

closeto(
  gamma_incomplete_generalized(-0.15b0+%i,0.10b0+%i,0.90b0+%i),
  (-0.07903699552278027449948116754698066920498863638107044857029927559b0 
   -0.10615739775378488990365404098165130400907362070260244159331987806b0*%i),
  1b-62);
true;

/******************************************************************************

  Test Regularized Incomplete Gamma function

******************************************************************************/

/* Specialized values */

gamma_incomplete_regularized(a,0);
gamma_incomplete_regularized(a,0);

(assume(ap>0,am<0),done);
done;

errcatch(gamma_incomplete_regularized(am,0));
[];
gamma_incomplete_regularized(ap,0);
1;
gamma_incomplete_regularized(0,z);
0;
gamma_incomplete_regularized(a,inf);
0;

/* Expand gamma_incomplete_regularized */

gamma_expand:true;
true;

gamma_incomplete_regularized(1,z);
%e^(-z);

gamma_incomplete_regularized(a+1,z);
gamma_incomplete_regularized(a,z)+%e^(-z)*z^a/gamma(a+1);

gamma_incomplete_regularized(a-1,z);
gamma_incomplete_regularized(a,z)-%e^(-z)*z^(a-1)/gamma(a);

gamma_incomplete_regularized(1/2,z);
erfc(sqrt(z));
gamma_incomplete_regularized(-1/2,z);
erfc(sqrt(z))-%e^(-z)/sqrt(%pi)/sqrt(z);
gamma_incomplete_regularized(3/2,z);
erfc(sqrt(z))+2*sqrt(z)*%e^(-z)/sqrt(%pi);
gamma_incomplete_regularized(-3/2,z);
erfc(sqrt(z))-3*(4*z/3-2/3)*%e^(-z)/(4*sqrt(%pi)*z^(3/2));

/* Test expansion for half integral values against expansion of 
   gamma_incomplete 
*/

expand(gamma_incomplete_regularized(5/2,z)-gamma_incomplete(5/2,z)/gamma(5/2));
0;
expand(gamma_incomplete_regularized(-5/2,z)-gamma_incomplete(-5/2,z)/gamma(-5/2));
0;
expand(gamma_incomplete_regularized(7/2,z)-gamma_incomplete(7/2,z)/gamma(7/2));
0;
expand(gamma_incomplete_regularized(-7/2,z)-gamma_incomplete(-7/2,z)/gamma(-7/2));
0;
expand(gamma_incomplete_regularized(9/2,z)-gamma_incomplete(9/2,z)/gamma(9/2));
0;
expand(gamma_incomplete_regularized(-9/2,z)-gamma_incomplete(-9/2,z)/gamma(-9/2));
0;

gamma_expand:false;
false;

/* Some numerical tests */

fpprec:64;
64;

closeto(
  gamma_incomplete_regularized(0.25,0.15),
  0.3331718023153566353128831003164180886983644245472471410932121590b0,
  1e-15);
true;

closeto(
  gamma_incomplete_regularized(0.25b0,0.15b0),
  0.3331718023153566353128831003164180886983644245472471410932121590b0,
  1b-62);
true;

closeto(
  gamma_incomplete_regularized(-0.25,0.15),
   -0.3747953569677745583399657181155178573572870781780605755597341785b0,
  1e-15);
true;

closeto(
  gamma_incomplete_regularized(-0.25b0,0.15b0),
   -0.3747953569677745583399657181155178573572870781780605755597341785b0,
  1b-61);
true;

closeto(
  gamma_incomplete_regularized(-0.25,-0.15),
  (0.1206888313473692669850487605186163406801228067412581029970643626b0 
  +0.8793111686526307330149512394813836593198771932587418970029356374b0*%i),
  1e-15);
true;

closeto(
  gamma_incomplete_regularized(-0.25b0,-0.15b0),
  (0.1206888313473692669850487605186163406801228067412581029970643626b0 
  +0.8793111686526307330149512394813836593198771932587418970029356374b0*%i),
  1e-15);
true;

closeto(
  gamma_incomplete_regularized(0.25,0.15+%i),
  (-0.0241833450538703040924257417951024895368614341619005659619193200b0 
   -0.1759768209797086273285777898669237251900625192446301525551431309b0*%i),
  1e-15);
true;

closeto(
  gamma_incomplete_regularized(0.25b0,0.15b0+%i),
  (-0.0241833450538703040924257417951024895368614341619005659619193200b0 
   -0.1759768209797086273285777898669237251900625192446301525551431309b0*%i),
  1b-62);
true;

closeto(
  gamma_incomplete_regularized(0.25,0.15-%i),
  (-0.0241833450538703040924257417951024895368614341619005659619193200b0 
   +0.1759768209797086273285777898669237251900625192446301525551431309b0*%i),
  1e-15);
true;

closeto(
  gamma_incomplete_regularized(0.25b0,0.15b0-%i),
  (-0.0241833450538703040924257417951024895368614341619005659619193200b0 
   +0.1759768209797086273285777898669237251900625192446301525551431309b0*%i),
  1b-62);
true;

/******************************************************************************
  Test the Error functions: erf, erfc, erfi and erf_generalized
******************************************************************************/

/* Specific values */

map(erf, [0,0.0,0.0b0,inf,minf,infinity,und,ind]);
[0,0.0,0.0b0,1,-1,erf(infinity),erf(und),erf(ind)];

limit(erf(z), z, inf);
1;
limit(erf(z), z, minf);
-1;

map(erfc, [0,inf,minf,infinity,und,ind]);
[1,0,2,erfc(infinity),erfc(und),erfc(ind)];

limit(erfc(z), z, inf);
0;
limit(erfc(z), z, minf);
2;

map(erfi, [0,inf,minf,infinity,und,ind]);
[0,inf,minf,erfi(infinity),erfi(und),erfi(ind)];

limit(erfi(z), z, inf);
inf;
limit(erfi(z), z, minf);
minf;

erf_generalized(z1,0);
-erf(z1);

erf_generalized(0,z2);
erf(z2);

erf_generalized(0,0);
0;

erf_generalized(0.0,0.0);
0;

erf_generalized(0.0b0,0.0b0);
0;

erf_generalized(z1,inf);
1-erf(z1);
limit(erf_generalized(z1, z2), z2, inf);
1-erf(z1);

erf_generalized(z1,minf);
-erf(z1)-1;
limit(erf_generalized(z1, z2), z2, minf);
-erf(z1)-1;

erf_generalized(inf,z2);
erf(z2)-1;
limit(erf_generalized(z1, z2), z1, inf);
erf(z2)-1;

erf_generalized(minf,z2);
erf(z2)+1;
limit(erf_generalized(z1, z2), z1, minf);
erf(z2)+1;

/* Parity */

erf(-z);
-erf(z);

erfc(-z);
2-erfc(z);

erfi(-z);
-erfi(z);

erf_generalized(-z1,-z2);
-erf_generalized(z1,z2);

/* Mirror symmetry */

declare(z,complex);
done;

conjugate(erf(z));
erf(conjugate(z));

conjugate(erf(x+%i*y));
erf(x-%i*y);

conjugate(erfc(z));
erfc(conjugate(z));

conjugate(erfc(x+%i*y));
erfc(x-%i*y);

conjugate(erfi(z));
erfi(conjugate(z));

conjugate(erfi(x+%i*y));
erfi(x-%i*y);

declare(z1,complex,z2,complex);
done;

conjugate(erf_generalized(z1,z2));
erf_generalized(conjugate(z1),conjugate(z2));

conjugate(erf_generalized(x1+%i*y1,x2+%i*y2));
erf_generalized(x1-%i*y1,x2-%i*y2);

/* Generalized Erf is antisymmetric */

erf_generalized(x1,x2)+erf_generalized(x2,x1);
0;

/* For a pure real or imaginary argument of the error functions erf and erfi
   we get pure real or imaginary result. We test it. */

is(equal(imagpart(erf(1.0)),0));
true;

is(equal(imagpart(erfi(1.0)),0));
true;

is(equal(realpart(erf(1.0*%i)),0));
true;

is(equal(realpart(erfi(1.0*%i)),0));
true;

/* Again for bigfloats */

is(equal(imagpart(erf(1.0b0)),0));
true;

is(equal(imagpart(erfi(1.0b0)),0));
true;

is(equal(realpart(erf(1.0b0*%i)),0));
true;

is(equal(realpart(erfi(1.0b0*%i)),0));
true;

/* Taylor expansion of the Error functions */

taylor(erf(x),x,0,5) - 2/sqrt(%pi)*(x-x^3/3+x^5/10);
0;

(erf(taylor(x,x,0,5)) - 2/sqrt(%pi)*(x-x^3/3+x^5/10));
0;

taylor(erf(x),x,x0,2)
  - (erf(x0)+2*%e^(-x0^2)/sqrt(%pi)*(x-x0)-2*x0*%e^(-x0^2)/sqrt(%pi)*(x-x0)^2);
0;

taylor(erfi(x),x,0,5) - 2/sqrt(%pi)*(x+x^3/3+x^5/10);
0;

erfi(taylor(x,x,0,5)) - 2/sqrt(%pi)*(x+x^3/3+x^5/10);
0;

taylor(erfi(x),x,x0,2)
 -(erfi(x0)+2*%e^(x0^2)/sqrt(%pi)*(x-x0)+2*x0*%e^(x0^2)/sqrt(%pi)*(x-x0)^2);
0;

/* Numerical test for the Error functions 
   First check erf in double float precision */

closeto(
  erf(-0.50),
  -0.5204998778130465376827466538919645287364515757579637000588057256b0,
  1e-15);
true;

closeto(
  erf(0.50),
  0.5204998778130465376827466538919645287364515757579637000588057256b0,
  1e-15);
true;

closeto(
  erf(0.75),
  0.7111556336535151315989378345914107773742059540965372322781333971b0,
  5.0e-15);
true;

closeto(
  erf(-0.75+%i),
  (-1.372897192365736489613456241111589390954675856186764729607156305b0 
  + 0.539788632227100129936591912063260716699852732091113612337142798b0*%i),
  5.0e-15);
true;

closeto(
  erf(-0.50+%i),
  (-1.204847558314218002702112682097006717296399718277162764595960866b0 
  + 1.024400881608445881724860454410886676966127193189877583791256132b0*%i),
  1e-15);
true;

closeto(
  erf(0.50+%i),
  ( 1.204847558314218002702112682097006717296399718277162764595960866b0 
  + 1.024400881608445881724860454410886676966127193189877583791256132b0*%i),
  1e-15);
true;

closeto(
  erf(0.75+%i),
  ( 1.372897192365736489613456241111589390954675856186764729607156305b0 
  + 0.539788632227100129936591912063260716699852732091113612337142798b0*%i),
  6.0e-15);
true;

/* Erf with bigfloat precision */

fpprec:64;
64;

closeto(
  erf(-0.50b0),
  -0.5204998778130465376827466538919645287364515757579637000588057256b0,
  1b-61);
true;

closeto(
  erf(0.50b0),
  0.5204998778130465376827466538919645287364515757579637000588057256b0,
  1b-61);
true;

closeto(
  erf(0.75b0),
  0.7111556336535151315989378345914107773742059540965372322781333971b0,
  1b-61);
true;

closeto(
  erf(-0.75b0+%i),
  (-1.372897192365736489613456241111589390954675856186764729607156305b0 
  + 0.539788632227100129936591912063260716699852732091113612337142798b0*%i),
  1b-61);
true;

closeto(
  erf(-0.50b0+%i),
  (-1.204847558314218002702112682097006717296399718277162764595960866b0 
  + 1.024400881608445881724860454410886676966127193189877583791256132b0*%i),
  1b-61);
true;

closeto(
  erf(0.50b0+%i),
  ( 1.204847558314218002702112682097006717296399718277162764595960866b0 
  + 1.024400881608445881724860454410886676966127193189877583791256132b0*%i),
  1b-61);
true;

closeto(
  erf(0.75b0+%i),
  ( 1.372897192365736489613456241111589390954675856186764729607156305b0 
  + 0.539788632227100129936591912063260716699852732091113612337142798b0*%i),
  1b-61);
true;

/* We have done a check for the numerical algorithm of the Erf function which
   calls the Incomplete Gamma function. 
   We do not do further numerical tests for the other Error functions, 
   but only check the correct implementation of the numercial routines
   against the Erf function
*/

/* Check Erfc against Erf for some values */

fpprec:32;
32;

closeto(
  erfc(-0.25),
  1-erf(-0.25),
  1e-15);
true;

closeto(
  erfc(0.25),
  1-erf(0.25),
  1e-15);
true;

closeto(
  erfc(-0.25+%i),
  1-erf(-0.25+%i),
  1e-15);
true;

closeto(
  erfc(0.25+%i),
  1-erf(0.25+%i),
  1e-15);
true;

closeto(
  erfc(-0.25b0),
  1-erf(-0.25b0),
  1.0b-30);
true;

closeto(
  erfc(0.25b0),
  1-erf(0.25b0),
  1b-30);
true;

closeto(
  erfc(-0.25b0+%i),
  1-erf(-0.25b0+%i),
  1b-30);
true;

closeto(
  erfc(0.25b0+%i),
  1-erf(0.25b0+%i),
  1b-30);
true;

/* Check Erfi against Erf for some values */

closeto(
  erfi(-0.15),
  -%i*erf(-0.15*%i),
  1e-15);
true;

closeto(
  erfi(0.15),
  -%i*erf(0.15*%i),
  1e-15);
true;

closeto(
  erfi(-0.15+%i),
  -%i*erf((-0.15+%i)*%i),
  1e-15);
true;

closeto(
  erfi(0.15+%i),
  -%i*erf((0.15+%i)*%i),
  1e-15);
true;

closeto(
  erfi(-0.15b0),
  -%i*erf(-0.15b0*%i),
  5.0b-30);
true;

closeto(
  erfi(0.15b0),
  -%i*erf(0.15b0*%i),
  5.0b-30);
true;

closeto(
  erfi(-0.15b0+%i),
  expand(-%i*erf((-0.15b0+%i)*%i)),
  1b-30);
true;

closeto(
  erfi(0.15b0+%i),
  expand(-%i*erf((0.15b0+%i)*%i)),
  1b-30);
true;

/* Check Generalized Erf against Erf for some values */

closeto(
  erf_generalized(0.35,1.25),
  erf(1.25)-erf(0.35),
  1e-15);
true;

closeto(
  erf_generalized(0.35+%i,1.25),
  erf(1.25)-erf(0.35+%i),
  1e-15);
true;

closeto(
  erf_generalized(0.35,1.25+%i),
  erf(1.25+%i)-erf(0.35),
  1e-15);
true;

closeto(
  erf_generalized(0.35+%i,1.25+%i),
  erf(1.25+%i)-erf(0.35+%i),
  1e-15);
true;

closeto(
  erf_generalized(0.35b0,1.25b0),
  erf(1.25b0)-erf(0.35b0),
  1b-30);
true;

closeto(
  erf_generalized(0.35b0+%i,1.25b0),
  erf(1.25b0)-erf(0.35b0+%i),
  1b-30);
true;

closeto(
  erf_generalized(0.35b0,1.25b0+%i),
  erf(1.25b0+%i)-erf(0.35b0),
  1b-30);
true;

closeto(
  erf_generalized(0.35b0+%i,1.25b0+%i),
  erf(1.25b0+%i)-erf(0.35b0+%i),
  1b-30);
true;

/******************************************************************************
   Test the Fresnel Integrals S(z) and C(z) 
******************************************************************************/

/* Specific values for the Fresnel Integrals */

map(fresnel_s,[0,0.0,0.0b0]);
[0,0.0,0.b0];

map(fresnel_c,[0,0.0,0.0b0]);
[0,0.0,0.b0];

/* Simplification of infinities 
   The rules for an odd function and the simplifaction for imaginary
   arguments are applied too.
*/

map(fresnel_s,[inf,-inf,minf,-minf,%i*inf,-%i*inf,%i*minf,-%i*minf]);
[1/2,-1/2,-1/2,1/2,-%i/2,%i/2,%i/2,-%i/2];

map(fresnel_c,[inf,-inf,minf,-minf,%i*inf,-%i*inf,%i*minf,-%i*minf]);
[1/2,-1/2,-1/2,1/2,%i/2,-%i/2,-%i/2,%i/2];

/* No simplification for other infinities and undeterminates */

map(fresnel_s,[infinity,und,ind]);
[fresnel_s(infinity),fresnel_s(und),fresnel_s(ind)];

map(fresnel_c,[infinity,und,ind]);
[fresnel_c(infinity),fresnel_c(und),fresnel_c(ind)];

/* The Fresnel Integrals S(z) and C(z) are odd functions 
   A reflection rule is given and the rule odd-function-reflect is applied */

map(fresnel_s,[-x, (x-1), (-x+1), (-x-1)]);
[-fresnel_s(x), fresnel_s(x-1), -fresnel_s(x-1),-fresnel_s(1+x)];

map(fresnel_c,[-x, (x-1), (-x+1), (-x-1)]);
[-fresnel_c(x), fresnel_c(x-1), -fresnel_c(x-1),-fresnel_c(1+x)];

/* The Fresnel Integals simplify imaginary arguments */

map(fresnel_s, [%i,%i*x,-%i*x,%i*(x+1)]);
[-%i*fresnel_s(1),-%i*fresnel_s(x),%i*fresnel_s(x),-%i*fresnel_s(x+1)];

map(fresnel_c, [%i,%i*x,-%i*x,%i*(x+1)]);
[%i*fresnel_c(1),%i*fresnel_c(x),-%i*fresnel_c(x),%i*fresnel_c(x+1)];

/* The Fresnel Integrals have Mirror Symmetry */

declare(z,complex);
done;

conjugate(fresnel_s(z));
fresnel_s(conjugate(z));

conjugate(fresnel_s(x+%i*y));
fresnel_s(x-%i*y);

conjugate(fresnel_c(z));
fresnel_c(conjugate(z));

conjugate(fresnel_c(x+%i*y));
fresnel_c(x-%i*y);

/* Taylor expansion of the Fresnel Integrals to order O(z^12) */

/* Expand the function */
taylor(fresnel_s(x),x,0,12);
%pi*x^3/6 - %pi^3*x^7/336 + %pi^5 *x^11/42240;

taylor(fresnel_c(x),x,0,12);
x - %pi^2*x^5/40 + %pi^4 *x^9/3456;

/* Expand the argument and apply the function */
fresnel_s(taylor(x,x,0,12));
%pi*x^3/6 - %pi^3*x^7/336 + %pi^5 *x^11/42240;

fresnel_c(taylor(x,x,0,12));
x - %pi^2*x^5/40 + %pi^4 *x^9/3456;

/* Differentiation of the Fresnel Integrals */

diff(fresnel_s(x),x);
sin(%pi*x^2/2);

diff(fresnel_c(x),x);
cos(%pi*x^2/2);

/* The elementary Integral of the Fresnel Integrals 
   More complicated integrals can be found in rtest_integrate_special.mac */

integrate(fresnel_s(x),x);
x*fresnel_s(x)+1/%pi*cos(%pi*x^2/2);

integrate(fresnel_c(x),x);
x*fresnel_c(x)-1/%pi*sin(%pi*x^2/2);

/* Representation of the Fresnel Integrals through the Error function Erf */

erf_representation:true;
true;

fresnel_s(x);
(1+%i)/4*(erf((1+%i)/2*sqrt(%pi)*x) - %i* erf((1-%i)/2*sqrt(%pi)*x));

fresnel_c(x);
(1-%i)/4*(erf((1+%i)/2*sqrt(%pi)*x) + %i* erf((1-%i)/2*sqrt(%pi)*x));

erf_representation:false;
false;

/* Representation of the Fresnel Integrals through the 
   Hypergeometric function */

hypergeometric_representation:true;
true;

fresnel_s(x);
%pi*x^3/6*hypergeometric([3/4],[3/2,7/4],-%pi^2*x^4/16);

fresnel_c(x);
x*hypergeometric([1/4],[1/2,5/4],-%pi^2*x^4/16);

hypergeometric_representation:false;
false;

/* Numerical tests for the Fresnel Integrals */

fpprec:64;
64;

/* Tests for fresnel_s
   Real argument 0.25,0.50,1.0,2.0,5.0,10.0 */

relerror(
  fresnel_s(0.25),
  0.008175600235777755778102308866942774752486734698017086013976457144b0,
  1e-15);
true;

relerror(
  fresnel_s(0.25b0),
  0.008175600235777755778102308866942774752486734698017086013976457144b0,
  1b-64);
true;

relerror(
  fresnel_s(0.50),
  0.06473243285999927761148051223061476765072591849351249278758894565b0,
  1e-15);
true;

relerror(
  fresnel_s(0.50b0),
  0.06473243285999927761148051223061476765072591849351249278758894565b0,
  1b-64);
true;

relerror(
  fresnel_s(1.0),
  0.4382591473903547660767566966251526374937865724524165673344073263b0,
  1e-15);
true;

relerror(
  fresnel_s(1.0b0),
  0.4382591473903547660767566966251526374937865724524165673344073263b0,
  2.0b-64);
true;

relerror(
  fresnel_s(2.0),
  0.3434156783636982421953008159580684568865418122025247675792689204b0,
  1e-15);
true;

relerror(
  fresnel_s(2.0b0),
  0.3434156783636982421953008159580684568865418122025247675792689204b0,
  5.0b-64);
true;

relerror(
  fresnel_s(5.0),
  0.4991913819171168867519283804659916554084319970723881534101411152b0,
  1e-15);
true;

relerror(
  fresnel_s(5.0b0),
  0.4991913819171168867519283804659916554084319970723881534101411152b0,
  1b-64);
true;

relerror(
  fresnel_s(10.0),
  0.4681699785848822404033511108104469460538427245558302799270062272b0,
  1e-15);
true;

relerror(
  fresnel_s(10.0b0),
  0.4681699785848822404033511108104469460538427245558302799270062272b0,
  1b-64);
true;

/* Complex argument 0.25+%i,0.50+%i,1.0+%i,2.0+%i,5.0+%i */

relerror(
  fresnel_s(0.25+%i),
  -0.2762104914409824591766528447060750469693825567583676638192814447b0
  - 0.4331061708987372646968782339728450577465559834165609320175098398b0*%i,
  1e-15);
true;

relerror(
  fresnel_s(0.25b0+%i),
  -0.2762104914409824591766528447060750469693825567583676638192814447b0
  - 0.4331061708987372646968782339728450577465559834165609320175098398b0*%i,
  1b-64);
true;

relerror(
  fresnel_s(0.50+%i),
   -0.7169788451833594258616872412575572495423663980107873580716959051b0
  - 0.3393082523853171783825858066689424560943675693298848574923503884b0*%i,
  1e-15);
true;

relerror(
  fresnel_s(0.50b0+%i),
   -0.7169788451833594258616872412575572495423663980107873580716959051b0
  - 0.3393082523853171783825858066689424560943675693298848574923503884b0*%i,
  1b-64);
true;

relerror(
  fresnel_s(1.0+%i),
  -2.061888219194840468080716536685708600815908323737868052048638806b0 
  + 2.061888219194840468080716536685708600815908323737868052048638806b0*%i,
  1e-15);
true;

relerror(
  fresnel_s(1.0b0+%i),
  -2.061888219194840468080716536685708600815908323737868052048638806b0 
  + 2.061888219194840468080716536685708600815908323737868052048638806b0*%i,
  2.0b-64);
true;

relerror(
  fresnel_s(2.0+%i),
  -15.58775110440458732748278797797881643198730378904101846898562610b0 
  - 36.72546488399143842838787627677917885752587065976755449373500438b0*%i,
  4.0e-13);
true;

relerror(
  fresnel_s(2.0b0+%i),
  -15.58775110440458732748278797797881643198730378904101846898562610b0 
  - 36.72546488399143842838787627677917885752587065976755449373500438b0*%i,
  4.0b-62);
true;

relerror(
  fresnel_s(5.0+%i),
  -204452.5505063210590493330126425293361797143144299005524393297869b0 
  + 38438.9093777759513198736581956757227475265101347572827364567521b0*%i,
  3.0e-14);
true;

relerror(
  fresnel_s(5.0b0+%i),
  -204452.5505063210590493330126425293361797143144299005524393297869b0 
  + 38438.9093777759513198736581956757227475265101347572827364567521b0*%i,
  4.0b-63);
true;

/* Tests for fresnel_c
   Real argument 0.25,0.50,1.0,2.0,5.0,10.0 */

relerror(
  fresnel_c(0.25),
  0.2497591503565431834592215178008857243781399770549380697377810451b0,
  1e-15);
true;

relerror(
  fresnel_c(0.25b0),
  0.2497591503565431834592215178008857243781399770549380697377810451b0,
  2.0b-64);
true;

relerror(
  fresnel_c(0.50),
  0.4923442258714463928788436651566816377660951457715012532946526193b0,
  1e-15);
true;

relerror(
  fresnel_c(0.50b0),
  0.4923442258714463928788436651566816377660951457715012532946526193b0,
  1b-64);
true;

relerror(
  fresnel_c(1.0),
  0.7798934003768228294742064136526901366306257081363209601031335832b0,
  1e-15);
true;

relerror(
  fresnel_c(1.0b0),
  0.7798934003768228294742064136526901366306257081363209601031335832b0,
  2.0b-64);
true;

relerror(
  fresnel_c(2.0),
  0.4882534060753407545002235033572610376883671545092153829475964427b0,
  1e-15);
true;

relerror(
  fresnel_c(2.0b0),
  0.4882534060753407545002235033572610376883671545092153829475964427b0,
  5.0b-64);
true;

relerror(
  fresnel_c(5.0),
  0.5636311887040122311021074044130139641207537623099921078616593412b0,
  1e-15);
true;

relerror(
  fresnel_c(5.0b0),
  0.5636311887040122311021074044130139641207537623099921078616593412b0,
  2.0b-64);
true;

relerror(
  fresnel_c(10.0),
  0.4998986942055157236141518477356211143923468402262626572074674093b0,
  1e-15);
true;

relerror(
  fresnel_c(10.0b0),
  0.4998986942055157236141518477356211143923468402262626572074674093b0,
  1b-64);
true;

/* Complex argument 0.25+%i,0.50+%i,1.0+%i,2.0+%i,5.0+%i */

relerror(
  fresnel_c(0.25+%i),
  0.0097446563393801078320153856258158947458946246448139394089371651b0 
  + 0.8830495953515316267486626148763161568578011755347662219418704558b0*%i,
  1e-15);
true;

relerror(
  fresnel_c(0.25b0+%i),
  0.0097446563393801078320153856258158947458946246448139394089371651b0 
  + 0.8830495953515316267486626148763161568578011755347662219418704558b0*%i,
  1b-64);
true;

relerror(
  fresnel_c(0.50+%i),
  0.1199549363708813724035204126626172258713764410185526201803481040b0 
  + 1.2468579809337107891237368150539206578767217615436096318514136378b0*%i,
  1e-15);
true;

relerror(
  fresnel_c(0.50b0+%i),
  0.1199549363708813724035204126626172258713764410185526201803481040b0 
  + 1.2468579809337107891237368150539206578767217615436096318514136378b0*%i,
  1b-64);
true;

relerror(
  fresnel_c(1.0+%i),
  2.555793778102439024634522388352195842156623604203584296357752992b0 
  + 2.555793778102439024634522388352195842156623604203584296357752992b0*%i,
  1e-15);
true;

relerror(
  fresnel_c(1.0b0+%i),
  2.555793778102439024634522388352195842156623604203584296357752992b0 
  + 2.555793778102439024634522388352195842156623604203584296357752992b0*%i,
  2.0b-64);
true;

relerror(
  fresnel_c(2.0+%i),
  -36.22568799288165021578757830205090012554103292231420092205271528b0
  + 16.08787137412548041729488986757594802326683407694887086741793640b0*%i,
  4.0e-13);
true;

relerror(
  fresnel_c(2.0b0+%i),
  -36.22568799288165021578757830205090012554103292231420092205271528b0
  + 16.08787137412548041729488986757594802326683407694887086741793640b0*%i,
  4.0b-62);
true;

relerror(
  fresnel_c(5.0+%i),
  38439.4093777740143202918713550472184235160647415045418329908291b0 
  + 204453.0505063119004499308897858846121088557663560705550579996093b0*%i,
  3.0e-14);
true;

relerror(
  fresnel_c(5.0b0+%i),
  38439.4093777740143202918713550472184235160647415045418329908291b0 
  + 204453.0505063119004499308897858846121088557663560705550579996093b0*%i,
  4.0b-63);
true;

/******************************************************************************
   Test the Beta incomplete function 
******************************************************************************/

/* Specialized values */

(assume(am<0,ap>0,b>0),done);
done;

beta_incomplete(a,b,1);
beta(a,b);

beta_incomplete(ap,b,0);
0;

errcatch(beta_incomplete(am,b,0));
[];

(forget(am<0, ap>0,b>0),done);
done;

/* b is a positive integer */

beta_incomplete(a,1,z);
z^a/a;
beta_incomplete(a,2,z);
(a*(1-z)+1)*z^a/(a*(a+1));
beta_incomplete(1,1,z);
z;

/* b is a positive integer.
   Check the handling of float and bigfloat numbers */
fpprec:16;
16;

beta_incomplete(1.0,1,z);
1.0*z;
/* Unfortunate, but we don't get exactly 1.0b0 */
(closeto(beta_incomplete(1.0b0,1,z)/z,1b0,1b-15));
true;
beta_incomplete(1.0,1,1/2);
0.5;
beta_incomplete(1.0b0,1,1/2);
0.5b0;
beta_incomplete(1,1,1/2+%i);
%i+1/2;
beta_incomplete(1.0,1,1/2+%i);
1.0*%i+0.5;
beta_incomplete(1.0b0,1,1/2+%i);
1.0b0*%i+0.5b0;
beta_incomplete(1,2,1/2);
3/8;
beta_incomplete(1.0,2,1/2);
0.375;
beta_incomplete(1.0b0,2,1/2);
0.375b0;
beta_incomplete(1,2,1/2+%i);
(3/2-%i)*(1/2+%i)/2;
beta_incomplete(1.0,2,1/2+%i);
0.875+0.5*%i;
beta_incomplete(1.0b0,2,1/2+%i);
0.875b0+0.5b0*%i;

/* We check the expansion for b positive against the numerical evaluation */
closeto(
  float(beta_incomplete(1,1,1/2)) - beta_incomplete(1.0,1.0,0.5),
  0.0,
  1e-15);
true;
closeto(
  float(beta_incomplete(3/2,2,1/2)) - beta_incomplete(1.5,2.0,0.5),
  0.0,
  1e-15);
true;
closeto(
  float(beta_incomplete(2,3,1/2)) - beta_incomplete(2.0,3.0,0.5),
  0.0,
  1e-15);
true;
closeto(
  float(beta_incomplete(5/2,4,1/2)) - beta_incomplete(2.5,4.0,0.5),
  0.0,
  1e-15);
true;
closeto(
  float(beta_incomplete(3,5,1/2)) - beta_incomplete(3.0,5.0,0.5),
  0.0,
  1e-15);
true;
closeto(
  float(beta_incomplete(2,6,1/2+%i)) - beta_incomplete(2.0,6.0,0.5+%i),
  0.0,
  1e-15);
true;
closeto(
  /* We do this extra rectform, because of a bug in abs for expressions
     with a complex exponent */
  rectform(float(beta_incomplete(2+%i,7,1/2+%i)) 
               - beta_incomplete(2.0+%i,7.0,0.5+%i)),
  0.0,
  1e-15);
true;

/* a is a positive integer we expand */
beta_incomplete(1,b,z);
(1-(1-z)^b)/b;
beta_incomplete(2,b,z);
 (1-(1-z)^b*(b*z+1))/(b*(b+1));
beta_incomplete(3,b,z);
 2*(1-(1-z)^b*(b*(b+1)*z^2/2+b*z+1))/(b*(b+1)*(b+2));

/* a is a positive integer. 
   Check the expansion against numerically evaluation.
   First we test for b a positive value. */

closeto(
  float(beta_incomplete(1,2,3/2))-beta_incomplete(1.0,2.0,1.5),
  0.0,
  1e-15);
true;
closeto(
  float(beta_incomplete(2,5/2,3/2))-beta_incomplete(2.0,2.5,1.5),
  0.0,
  1e-15);
true;
closeto(
  float(beta_incomplete(3,3,3/2))-beta_incomplete(3.0,3.0,1.5),
  0.0,
  1e-15);
true;
closeto(
  float(beta_incomplete(2,7/2,3/2))-beta_incomplete(2.0,3.5,1.5),
  0.0,
  1e-15);
true;
closeto(
  float(beta_incomplete(2,5/2,3/2+%i))-beta_incomplete(2.0,2.5,1.5+%i),
  0.0,
  1e-15);
true;
/* I (rtoy) think the limiting accuracy of the following test is the conversion of 
 * the exact answer to floating point.  If the exact answer is converted to a 
 * bfloat 32 digits, the difference is less than 1.6e-15 or so.
*/
closeto(
  float(rectform(float(beta_incomplete(2,5/2,-3/2+%i))))
                -beta_incomplete(2.0,2.5,-1.5+%i),
  0.0,
  4.35e-15); /* we have lost accuracy. More tests necessary? */
true;

/* Incomplete Beta is definied for negative integers a and b >= (-a) 
   Add this point we have a problem. functions.wolfram.com gives different
   numerical results for this cases. When b not equal -a Maxima and 
   functions.wolfram.com differ by a factor 2. For other valid integer b
   functions.wolfram.com gives ComplexInfinity and not an expected result.
   What is wrong?
*/

beta_incomplete(-1,1,z);
-1/z;
beta_incomplete(-2,1,z);
-1/(2*z^2);
beta_incomplete(-2,2,z);
(z-1/2)/z^2;
beta_incomplete(-3,1,z);
-1/(3*z^3);
beta_incomplete(-3,2,z);
(z/2-1/3)/z^3;
beta_incomplete(-3,3,z);
(-z^2+z-1/3)/z^3;

/* Some numerical tests in double float precision */

closeto(
  beta_incomplete(0.5,1.0,0.10),
  0.6324555320336758663997787088865437067439110278650433653715009706b0,
  1e-15);
true;

closeto(
  beta_incomplete(0.5,1.0,0.15),
  0.7745966692414833770358530799564799221665843410583181653175147532b0,
  1e-15);
true;

closeto(
  beta_incomplete(0.5,1.0,0.20),
  0.8944271909999158785636694674925104941762473438446102897083588982b0,
  1e-15);
true;

closeto(
  beta_incomplete(0.5,1.0,0.25),
  1.000000000000000000000000000000000000000000000000000000000000000b0,
  1e-15);
true;

closeto(
  beta_incomplete(0.5,1.0,0.50),
  1.414213562373095048801688724209698078569671875376948073176679738b0,
  1e-15);
true;

closeto(
  beta_incomplete(0.5,1.0,0.75),
  1.732050807568877293527446341505872366942805253810380628055806979b0,
  2.0e-15);
true;

closeto(
  beta_incomplete(0.5,1.0,1.00),
  2.000000000000000000000000000000000000000000000000000000000000000b0,
  2.0e-15);
true;

closeto(
  beta_incomplete(0.5,1.0,1.25),
  2.236067977499789696409173668731276235440618359611525724270897245b0,
  2.0e-15);
true;

closeto(
  beta_incomplete(0.5,1.0,1.50),
  2.449489742783178098197284074705891391965947480656670128432692567b0,
  2.0e-15);
true;

closeto(
  beta_incomplete(0.5,1.0,1.75),
  2.645751311064590590501615753639260425710259183082450180368334459b0,
  1e-15);
true;

closeto(
  beta_incomplete(0.5,1.0,2.00),
  2.828427124746190097603377448419396157139343750753896146353359476b0,
  1e-15);
true;

/* Some numerical tests in bigfloat precision */

fpprec:64;
64;

closeto(
  beta_incomplete(0.5,1.0,0.10b0),
  0.6324555320336758663997787088865437067439110278650433653715009706b0,
  1b-60);
true;

closeto(
  beta_incomplete(0.5,1.0,0.15b0),
  0.7745966692414833770358530799564799221665843410583181653175147532b0,
  1b-60);
true;

closeto(
  beta_incomplete(0.5,1.0,0.20b0),
  0.8944271909999158785636694674925104941762473438446102897083588982b0,
  1b-60);
true;

closeto(
  beta_incomplete(0.5,1.0,0.25b0),
  1.000000000000000000000000000000000000000000000000000000000000000b0,
  1b-60);
true;

closeto(
  beta_incomplete(0.5,1.0,0.50b0),
  1.414213562373095048801688724209698078569671875376948073176679738b0,
  1b-60);
true;

closeto(
  beta_incomplete(0.5,1.0,0.75b0),
  1.732050807568877293527446341505872366942805253810380628055806979b0,
  1b-16);
true;

closeto(
  beta_incomplete(0.5,1.0,1.00b0),
  2.000000000000000000000000000000000000000000000000000000000000000b0,
  1b-60);
true;

closeto(
  beta_incomplete(0.5,1.0,1.25b0),
  2.236067977499789696409173668731276235440618359611525724270897245b0,
  1b-60);
true;

closeto(
  beta_incomplete(0.5,1.0,1.50b0),
  2.449489742783178098197284074705891391965947480656670128432692567b0,
  1b-60);
true;

closeto(
  beta_incomplete(0.5,1.0,1.75b0),
  2.645751311064590590501615753639260425710259183082450180368334459b0,
  1b-60);
true;

closeto(
  beta_incomplete(0.5,1.0,2.00b0),
  2.828427124746190097603377448419396157139343750753896146353359476b0,
  1b-60);
true;

/* See Bug 3220128, but this isn't really that bug */
closeto(
  gamma_incomplete(0, 200b0*%i),
  0.00437844609302782567916569771749325524128345091344187598851110680706344144459295b0
  - %i*.00241398745542678587253611621620491057595401709907514761094360488114169654741b0,
  3.4b-67);
true;

/* Make sure we don't overflow unnecessarily in gamma_incomplete_regularized */
closeto(
  gamma_incomplete_regularized(45001d0, 45000d0),
  0.5012537510700691773177801688515861486945632498553288,
  6.4e-12);
true;

/* Check accuracy on the negative real axis.
 * See Bug  3526359 - gamma_incomplete(1/5,-32.0) not accurate
 */
relerror(
  gamma_incomplete(1/5,-32.0),
  -4.0986398326716649399d12 - %i*2.9778361454160762231d12,
<<<<<<< HEAD
  1.59e-15);
=======
  2e-15);
>>>>>>> 463c0213
true;

relerror(
  gamma_incomplete(10,-100d0),
  subst(x=-100d0, block([gamma_expand : true], gamma_incomplete(10,x))),
  8.78e-15);
true;
      
relerror(
  gamma_incomplete(10,-100b0),
  subst(x=-100b0, block([gamma_expand : true], gamma_incomplete(10,x))),
  3.57b-64);
true;
      
relerror(
  gamma_incomplete(10,-100d0+%i),
  subst(x=-100d0+%i, block([gamma_expand : true], gamma_incomplete(10,x))),
<<<<<<< HEAD
  1.07e-15);
=======
  7.0e-15);
>>>>>>> 463c0213
true;
      
relerror(
  gamma_incomplete(10,-100b0+%i),
  subst(x=-100b0+%i, block([gamma_expand : true], gamma_incomplete(10,x))),
  2.04b-64);
true;
      
(fpprec:oldfpprec,done);
done;<|MERGE_RESOLUTION|>--- conflicted
+++ resolved
@@ -3483,11 +3483,7 @@
 relerror(
   gamma_incomplete(1/5,-32.0),
   -4.0986398326716649399d12 - %i*2.9778361454160762231d12,
-<<<<<<< HEAD
-  1.59e-15);
-=======
   2e-15);
->>>>>>> 463c0213
 true;
 
 relerror(
@@ -3505,11 +3501,7 @@
 relerror(
   gamma_incomplete(10,-100d0+%i),
   subst(x=-100d0+%i, block([gamma_expand : true], gamma_incomplete(10,x))),
-<<<<<<< HEAD
-  1.07e-15);
-=======
   7.0e-15);
->>>>>>> 463c0213
 true;
       
 relerror(
